//
// PieceHashes.cs
//
// Authors:
//   Alan McGovern alan.mcgovern@gmail.com
// Copyright (C) 2022 Alan McGovern
//
// Permission is hereby granted, free of charge, to any person obtaining
// a copy of this software and associated documentation files (the
// "Software"), to deal in the Software without restriction, including
// without limitation the rights to use, copy, modify, merge, publish,
// distribute, sublicense, and/or sell copies of the Software, and to
// permit persons to whom the Software is furnished to do so, subject to
// the following conditions:
// 
// The above copyright notice and this permission notice shall be
// included in all copies or substantial portions of the Software.
// 
// THE SOFTWARE IS PROVIDED "AS IS", WITHOUT WARRANTY OF ANY KIND,
// EXPRESS OR IMPLIED, INCLUDING BUT NOT LIMITED TO THE WARRANTIES OF
// MERCHANTABILITY, FITNESS FOR A PARTICULAR PURPOSE AND
// NONINFRINGEMENT. IN NO EVENT SHALL THE AUTHORS OR COPYRIGHT HOLDERS BE
// LIABLE FOR ANY CLAIM, DAMAGES OR OTHER LIABILITY, WHETHER IN AN ACTION
// OF CONTRACT, TORT OR OTHERWISE, ARISING FROM, OUT OF OR IN CONNECTION
// WITH THE SOFTWARE OR THE USE OR OTHER DEALINGS IN THE SOFTWARE.
//


using System;
using System.Collections.Generic;
using System.IO;
using System.Linq;
using System.Numerics;
using System.Security.Cryptography;
using System.Threading;
using System.Threading.Tasks;

using MonoTorrent.BEncoding;
using MonoTorrent.Logging;
using MonoTorrent.Messages;
using MonoTorrent.Messages.Peer;
using MonoTorrent.Messages.Peer.FastPeer;
using MonoTorrent.Messages.Peer.Libtorrent;
using MonoTorrent.PiecePicking;

namespace MonoTorrent.Client.Modes
{
    class PieceHashesMode : Mode
    {
        class HashesRequesterData : IPieceRequesterData, IMessageEnqueuer
        {
            public ReadOnlyBitField AvailablePieces { get; }
            Dictionary<PeerId, IgnoringChokeStateRequester> WrappedPeers { get; }
            Dictionary<IgnoringChokeStateRequester, PeerId> UnwrappedPeers { get; }
            public BitField ValidatedPieces { get; }
            IList<ITorrentManagerFile> IPieceRequesterData.Files => Array.Empty<ITorrentManagerFile> ();
            public int PieceCount => (File.PieceCount + PieceLength - 1) / PieceLength;
            public int PieceLength { get; }

            public ITorrentManagerFile File { get; }

            readonly int actualPieceLength;

            public HashesRequesterData (ITorrentManagerFile file, int actualPieceLength)
            {
                File = file;
                this.actualPieceLength = actualPieceLength;

                PieceLength = Math.Min (512, (int) BitOps.RoundUpToPowerOf2 (file.PieceCount));
                AvailablePieces = new BitField (PieceCount).SetAll (true);
                ValidatedPieces = new BitField (PieceCount);
                WrappedPeers = new Dictionary<PeerId, IgnoringChokeStateRequester> ();
                UnwrappedPeers = new Dictionary<IgnoringChokeStateRequester, PeerId> ();
            }

            public IRequester Wrap (PeerId peer)
            {
                if (!WrappedPeers.TryGetValue (peer, out IgnoringChokeStateRequester? wrapper)) {
                    WrappedPeers[peer] = wrapper = new IgnoringChokeStateRequester (peer);
                    UnwrappedPeers[wrapper] = peer;
                }
                return wrapper;
            }

            public int SegmentsPerPiece (int piece)
                => 1;

            public int ByteOffsetToPieceIndex (long byteOffset)
                => (int) (byteOffset / PieceLength);

            public int BytesPerPiece (int pieceIndex)
                => pieceIndex == PieceCount - 1 ? File.PieceCount - pieceIndex * PieceLength : PieceLength;

            void IMessageEnqueuer.EnqueueRequest (IRequester wrappedPeer, PieceSegment block)
            {
                var peer = UnwrappedPeers[(IgnoringChokeStateRequester) wrappedPeer];
                var message = HashRequestMessage.CreateFromPieceLayer (File.PiecesRoot, File.PieceCount, actualPieceLength, block.PieceIndex * PieceLength, PieceLength);
                peer.MessageQueue.Enqueue (message);
            }

            void IMessageEnqueuer.EnqueueRequests (IRequester peer, Span<PieceSegment> blocks)
            {
                foreach (var block in blocks)
                    ((IMessageEnqueuer) this).EnqueueRequest (peer, block);
            }

            void IMessageEnqueuer.EnqueueCancellation (IRequester peer, PieceSegment segment)
            {
                // You can't cancel a request for hashes
            }

            void IMessageEnqueuer.EnqueueCancellations (IRequester peer, Span<PieceSegment> segments)
            {
                // you can't cancel a request for hashes
            }
        }

        const int SHA256HashLength = 32;

        static readonly Logger logger = Logger.Create (nameof (PieceHashesMode));
        public override TorrentState State => TorrentState.FetchingHashes;
        Dictionary<MerkleRoot, (IPieceRequester, HashesRequesterData)> pickers;
        Dictionary<MerkleRoot, MerkleTree> infoHashes;
        HashSet<PeerId> IgnoredPeers { get; }
        bool StopWhenDone { get; }

        public PieceHashesMode (TorrentManager manager, DiskManager diskManager, ConnectionManager connectionManager, EngineSettings settings, bool stopWhenDone)
            : base (manager, diskManager, connectionManager, settings)
        {
            if (manager.Torrent is null)
                throw new InvalidOperationException ($"{nameof (PieceHashesMode)} can only be used after the torrent metadata is available");

            infoHashes = new Dictionary<MerkleRoot, MerkleTree> ();
            pickers = new Dictionary<MerkleRoot, (IPieceRequester, HashesRequesterData)> ();
            foreach (var file in manager.Files.Where (t => t.PieceCount > 1)) {
                var data = new HashesRequesterData (file, manager.Torrent.PieceLength);
                var request = Manager.Engine!.Factories.CreatePieceRequester (new PieceRequesterSettings (false, false, false, 3));
                request.Initialise (data, data, new ReadOnlyBitField[] { data.ValidatedPieces });

                // Multiple files can have the same root hash if the files themselves are identical. What a waste of bandwidth that would be though :p
                // Protect against it by constructing the dictionaries manually and using the index based setter instead of calling 'Add'.
                infoHashes[file.PiecesRoot] = new MerkleTree (file.PiecesRoot, manager.Torrent.PieceLength, file.PieceCount);
                pickers[file.PiecesRoot] = (request, data);
            }
            IgnoredPeers = new HashSet<PeerId> ();
            StopWhenDone = stopWhenDone;
        }

        public override void Tick (int counter)
        {
            PreLogicTick (counter);
            MaybeRequestNext ();

            foreach (var peer in Manager.Peers.ConnectedPeers) {
                if (peer.AmRequestingPiecesCount > 0 && (peer.LastMessageSent.Elapsed > Settings.StaleRequestTimeout)) {
                    foreach (var picker in pickers)
                        picker.Value.Item1.CancelRequests (peer, 0, picker.Value.Item2.PieceCount - 1);
                    IgnoredPeers.Add (peer);
                }
            }
        }

        void MaybeRequestNext ()
        {
            foreach (var peer in Manager.Peers.ConnectedPeers) {
                if (IgnoredPeers.Contains (peer))
                    continue;

                // Never request data from peers who do not have a BEP52 connection.
                if (peer.ExpectedInfoHash != Manager.InfoHashes.V2) {
                    IgnoredPeers.Add (peer);
                    continue;
                }

                foreach (var picker in pickers) {
                    if (!picker.Value.Item2.ValidatedPieces.AllTrue)
                        picker.Value.Item1.AddRequests (picker.Value.Item2.Wrap (peer), picker.Value.Item2.AvailablePieces, Array.Empty<ReadOnlyBitField> ());
                }
            }
        }

        public override void HandlePeerConnected (PeerId id)
        {
            base.HandlePeerConnected (id);
            MaybeRequestNext ();
        }

        public override void HandlePeerDisconnected (PeerId id)
        {
            base.HandlePeerDisconnected (id);
            foreach (var picker in pickers)
                picker.Value.Item1.CancelRequests (picker.Value.Item2.Wrap (id), 0, picker.Value.Item2.PieceCount);
        }

        protected override void HandleHashRejectMessage (PeerId id, HashRejectMessage hashRejectMessage)
        {
            // If someone rejects us, let's remove them from the list for now...
            base.HandleHashRejectMessage (id, hashRejectMessage);

            if (!pickers.TryGetValue (hashRejectMessage.PiecesRoot, out var picker))
                return;
            if (!picker.Item1.ValidatePiece (picker.Item2.Wrap (id), new PieceSegment (hashRejectMessage.Index / picker.Item2.PieceLength, 0), out _, new HashSet<IRequester> ()))
                return;

            IgnoredPeers.Add (id);
        }

        protected override void HandleHashesMessage (PeerId id, HashesMessage hashesMessage)
        {
            base.HandleHashesMessage (id, hashesMessage);

            if (!pickers.TryGetValue (hashesMessage.PiecesRoot, out var picker))
                return;
<<<<<<< HEAD

            var picker = pickers[file];
            if (!picker.Item1.ValidatePiece (picker.Item2.Wrap (id), new PieceSegment (hashesMessage.Index / MaxHashesPerRequest, 0), out _, new HashSet<IRequester> ())) {
                logger.Debug ($"{id.Uri}: disconnecting due to piece validation failure");
=======
            if (!picker.Item1.ValidatePiece (picker.Item2.Wrap (id), new PieceSegment (hashesMessage.Index / picker.Item2.PieceLength, 0), out _, new HashSet<IRequester> ())) {
>>>>>>> 9e98a44c
                ConnectionManager.CleanupSocket (Manager, id);
                return;
            }

            // If the piece validated correctly we should indicate that this peer is healthy and is providing the data
            // we requested
            if (id.AmRequestingPiecesCount == 0) {
                id.LastBlockReceived.Reset ();
            } else {
                id.LastBlockReceived.Restart ();
            }

            var success = infoHashes[hashesMessage.PiecesRoot].TryAppend (hashesMessage.BaseLayer, hashesMessage.Index, hashesMessage.Length, hashesMessage.Hashes.Span);
            if (success)
                picker.Item2.ValidatedPieces[hashesMessage.Index / picker.Item2.PieceLength] = true;
            else
                logger.Info (id.Connection, "Requested piece hashes did not pass validation");

            if (picker.Item2.ValidatedPieces.AllTrue) {
                using var hasher = IncrementalHash.CreateHash (HashAlgorithmName.SHA256);

                if (!infoHashes[hashesMessage.PiecesRoot].TryVerify (out ReadOnlyMerkleTree? verifiedPieceHashes))
                    picker.Item2.ValidatedPieces.SetAll (false);
            }

            if (pickers.All (picker => picker.Value.Item2.ValidatedPieces.AllTrue)) {
                var actualMerkleLayers = infoHashes.ToDictionary (t => t.Key, v => (v.Value.TryVerify (out var root) ? root : null)!);
                Manager.PieceHashes = Manager.Torrent!.CreatePieceHashes (actualMerkleLayers);
                Manager.PendingV2PieceHashes.SetAll (false);

                // Cache the data for future re-use
                var path = Settings.GetV2HashesPath (Manager.InfoHashes);
                var data = new BEncodedDictionary ();
                foreach (var kvp in actualMerkleLayers)
                    data[BEncodedString.FromMemory (kvp.Key.AsMemory ())] = BEncodedString.FromMemory (kvp.Value.GetHashes (kvp.Value.PieceLayerIndex));
                Directory.CreateDirectory (Path.GetDirectoryName (path)!);
                File.WriteAllBytes (path, data.Encode ());

                // Cancel any duplicate requests
                foreach (var peer in Manager.Peers.ConnectedPeers)
                    foreach (var p in pickers)
                        p.Value.Item1.CancelRequests (p.Value.Item2.Wrap (peer), 0, p.Value.Item2.PieceCount);
                if (StopWhenDone)
                    Manager.Mode = new StoppedMode ();
                else
                    Manager.Mode = new DownloadMode (Manager, DiskManager, ConnectionManager, Settings);
            }
            MaybeRequestNext ();
        }
    }
}<|MERGE_RESOLUTION|>--- conflicted
+++ resolved
@@ -211,14 +211,8 @@
 
             if (!pickers.TryGetValue (hashesMessage.PiecesRoot, out var picker))
                 return;
-<<<<<<< HEAD
-
-            var picker = pickers[file];
-            if (!picker.Item1.ValidatePiece (picker.Item2.Wrap (id), new PieceSegment (hashesMessage.Index / MaxHashesPerRequest, 0), out _, new HashSet<IRequester> ())) {
-                logger.Debug ($"{id.Uri}: disconnecting due to piece validation failure");
-=======
             if (!picker.Item1.ValidatePiece (picker.Item2.Wrap (id), new PieceSegment (hashesMessage.Index / picker.Item2.PieceLength, 0), out _, new HashSet<IRequester> ())) {
->>>>>>> 9e98a44c
+                logger.Debug($"{id.Uri}: disconnecting due to piece validation failure");
                 ConnectionManager.CleanupSocket (Manager, id);
                 return;
             }

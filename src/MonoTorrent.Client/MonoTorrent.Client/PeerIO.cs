//
// PeerIO.cs
//
// Authors:
//   Alan McGovern alan.mcgovern@gmail.com
//
// Copyright (C) 2010 Alan McGovern
//
// Permission is hereby granted, free of charge, to any person obtaining
// a copy of this software and associated documentation files (the
// "Software"), to deal in the Software without restriction, including
// without limitation the rights to use, copy, modify, merge, publish,
// distribute, sublicense, and/or sell copies of the Software, and to
// permit persons to whom the Software is furnished to do so, subject to
// the following conditions:
//
// The above copyright notice and this permission notice shall be
// included in all copies or substantial portions of the Software.
//
// THE SOFTWARE IS PROVIDED "AS IS", WITHOUT WARRANTY OF ANY KIND,
// EXPRESS OR IMPLIED, INCLUDING BUT NOT LIMITED TO THE WARRANTIES OF
// MERCHANTABILITY, FITNESS FOR A PARTICULAR PURPOSE AND
// NONINFRINGEMENT. IN NO EVENT SHALL THE AUTHORS OR COPYRIGHT HOLDERS BE
// LIABLE FOR ANY CLAIM, DAMAGES OR OTHER LIABILITY, WHETHER IN AN ACTION
// OF CONTRACT, TORT OR OTHERWISE, ARISING FROM, OUT OF OR IN CONNECTION
// WITH THE SOFTWARE OR THE USE OR OTHER DEALINGS IN THE SOFTWARE.
//


using System;
using System.Net;

using MonoTorrent.Client.RateLimiters;
using MonoTorrent.Connections.Peer;
using MonoTorrent.Connections.Peer.Encryption;
using MonoTorrent.Messages;
using MonoTorrent.Messages.Peer;

using ReusableTasks;

namespace MonoTorrent.Client
{
    static class PeerIO
    {
        const int MaxMessageLength = Constants.BlockSize * 4;

        public static async ReusableTask<HandshakeMessage> ReceiveHandshakeAsync (IPeerConnection connection, IEncryption decryptor)
        {
            await MainLoop.SwitchToThreadpool ();

            using (NetworkIO.BufferPool.Rent (HandshakeMessage.HandshakeLength, out Memory<byte> buffer)) {
                await NetworkIO.ReceiveAsync (connection, buffer, null, null, null).ConfigureAwait (false);

                decryptor.Decrypt (buffer.Span);

                return new HandshakeMessage (buffer.Span);
            }
        }

        public static ReusableTask<PeerMessage> ReceiveMessageAsync (IPeerConnection connection, IEncryption decryptor)
        {
            return ReceiveMessageAsync (connection, decryptor, null, null, null, null);
        }

        public static async ReusableTask<PeerMessage> ReceiveMessageAsync (IPeerConnection connection, IEncryption decryptor, IRateLimiter? rateLimiter, ConnectionMonitor? peerMonitor, ConnectionMonitor? managerMonitor, ITorrentManagerInfo? torrentData)
        {
            return (await ReceiveMessageAsync (connection, decryptor, rateLimiter, peerMonitor, managerMonitor, torrentData, default).ConfigureAwait (false)).message;
        }

        public static async ReusableTask<(PeerMessage message, PeerMessage.Releaser releaser)> ReceiveMessageAsync (IPeerConnection connection, IEncryption decryptor, IRateLimiter? rateLimiter, ConnectionMonitor? peerMonitor, ConnectionMonitor? managerMonitor, ITorrentManagerInfo? torrentData, Memory<byte> buffer)
        {
            await MainLoop.SwitchToThreadpool ();

            int messageHeaderLength = 4;
            int messageBodyLength;

            Memory<byte> messageHeaderBuffer = buffer;
            Memory<byte> messageBuffer = buffer;

            ByteBufferPool.Releaser messageHeaderReleaser = default;
            ByteBufferPool.Releaser messageBufferReleaser = default;

            if (messageHeaderBuffer.IsEmpty)
                messageHeaderReleaser = NetworkIO.BufferPool.Rent (messageHeaderLength, out messageHeaderBuffer);
            using (messageHeaderReleaser) {
                await NetworkIO.ReceiveAsync (connection, messageHeaderBuffer.Slice (0, messageHeaderLength), rateLimiter, peerMonitor?.ProtocolDown, managerMonitor?.ProtocolDown).ConfigureAwait (false);

                decryptor.Decrypt (messageHeaderBuffer.Span.Slice (0, messageHeaderLength));

                messageBodyLength = Message.ReadInt (messageHeaderBuffer.Span);
<<<<<<< HEAD
                // depending on configuration large torrents can have a lot of pieces,
                // so we need to increase limit to the message length to accomodate for that
                int pieceCount = torrentData?.TorrentInfo?.PieceCount() ?? 0;
                int maxLength = Math.Max(MaxMessageLength, pieceCount / 4);
                if (messageBodyLength < 0 || messageBodyLength > maxLength) {
=======
                if (messageBodyLength < 0) {
>>>>>>> 9e98a44c
                    connection.Dispose ();
                    throw new ProtocolException ($"Invalid message length received. Value was negative: '{messageBodyLength}'");
                }

                if (messageBodyLength > MaxMessageLength) {
                    // Some messages are proportional to the size of the bitfield. If any message
                    // exceeds the regular threshold, calculate whether or not it could plausibly
                    // be a bitfield. Maybe this should be restricted to just bitfield messages?
                    if (messageBodyLength > ((torrentData?.TorrentInfo?.PieceCount () ?? 0) / 8 + 64))
                        throw new ProtocolException ($"Invalid message length received. Value was too large: '{messageBodyLength}'");
                }

                if (messageBodyLength == 0)
                    return (KeepAliveMessage.Instance, default);

                if (messageBuffer.IsEmpty || messageBuffer.Length < messageBodyLength + messageHeaderLength) {
                    messageBufferReleaser = NetworkIO.BufferPool.Rent (messageBodyLength + messageHeaderLength, out messageBuffer);
                    messageHeaderBuffer.Slice (0, messageHeaderLength).CopyTo (messageBuffer);
                }
            }

            using (messageBufferReleaser) {
                // Always assume protocol first, then convert to data when we what message it is!
                await NetworkIO.ReceiveAsync (connection, messageBuffer.Slice (messageHeaderLength, messageBodyLength), rateLimiter, peerMonitor?.ProtocolDown, managerMonitor?.ProtocolDown).ConfigureAwait (false);

                decryptor.Decrypt (messageBuffer.Span.Slice (messageHeaderLength, messageBodyLength));
                // FIXME: manager should never be null, except some of the unit tests do that.
                (var message, var releaser) = PeerMessage.DecodeMessage (messageBuffer.Span.Slice (0, messageHeaderLength + messageBodyLength), torrentData);
                if (message is PieceMessage msg) {
                    peerMonitor?.ProtocolDown.AddDelta (-msg.RequestLength);
                    managerMonitor?.ProtocolDown.AddDelta (-msg.RequestLength);

                    peerMonitor?.DataDown.AddDelta (msg.RequestLength);
                    (peerMonitor as PeerMonitor)?.TrackResponse (msg.PieceIndex, msg.StartOffset);
                    managerMonitor?.DataDown.AddDelta (msg.RequestLength);
                }
                return (message, releaser);
            }
        }

        public static ReusableTask SendMessageAsync (IPeerConnection connection, IEncryption encryptor, PeerMessage message)
        {
            return SendMessageAsync (connection, encryptor, message, null, null, null);
        }

        public static async ReusableTask SendMessageAsync (IPeerConnection connection, IEncryption encryptor, PeerMessage message, IRateLimiter? rateLimiter, ConnectionMonitor? peerMonitor, ConnectionMonitor? managerMonitor, Memory<byte> buffer = default)
        {
            await MainLoop.SwitchToThreadpool ();

            int count = message.ByteLength;
            using (buffer.IsEmpty ? NetworkIO.BufferPool.Rent (count, out buffer) : default) {
                var pieceMessage = message as PieceMessage;
                message.Encode (buffer.Span);
                encryptor.Encrypt (buffer.Span);

                // Assume protocol first, then swap it to data once we successfully send the data bytes.
                await NetworkIO.SendAsync (connection, buffer, pieceMessage == null ? null : rateLimiter, peerMonitor?.ProtocolUp, managerMonitor?.ProtocolUp).ConfigureAwait (false);
                if (pieceMessage != null) {
                    peerMonitor?.ProtocolUp.AddDelta (-pieceMessage.RequestLength);
                    managerMonitor?.ProtocolUp.AddDelta (-pieceMessage.RequestLength);

                    peerMonitor?.DataUp.AddDelta (pieceMessage.RequestLength);
                    managerMonitor?.DataUp.AddDelta (pieceMessage.RequestLength);
                }

                if (message is RequestBundle requestBundle
                    && peerMonitor is PeerMonitor requestTracker)
                    TrackRequests (requestTracker, requestBundle);
            }
        }

        static void TrackRequests(PeerMonitor monitor, RequestBundle requestBundle)
        {
            foreach (var block in requestBundle.Requests)
                monitor.TrackRequest (block.PieceIndex, block.StartOffset);
        }
    }
}<|MERGE_RESOLUTION|>--- conflicted
+++ resolved
@@ -88,15 +88,7 @@
                 decryptor.Decrypt (messageHeaderBuffer.Span.Slice (0, messageHeaderLength));
 
                 messageBodyLength = Message.ReadInt (messageHeaderBuffer.Span);
-<<<<<<< HEAD
-                // depending on configuration large torrents can have a lot of pieces,
-                // so we need to increase limit to the message length to accomodate for that
-                int pieceCount = torrentData?.TorrentInfo?.PieceCount() ?? 0;
-                int maxLength = Math.Max(MaxMessageLength, pieceCount / 4);
-                if (messageBodyLength < 0 || messageBodyLength > maxLength) {
-=======
                 if (messageBodyLength < 0) {
->>>>>>> 9e98a44c
                     connection.Dispose ();
                     throw new ProtocolException ($"Invalid message length received. Value was negative: '{messageBodyLength}'");
                 }

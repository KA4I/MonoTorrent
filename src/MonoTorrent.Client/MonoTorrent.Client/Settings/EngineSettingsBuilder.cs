//
// EngineSettingsBuilder.cs
//
// Authors:
//   Alan McGovern alan.mcgovern@gmail.com
//
// Copyright (C) 2020 Alan McGovern
//
// Permission is hereby granted, free of charge, to any person obtaining
// a copy of this software and associated documentation files (the
// "Software"), to deal in the Software without restriction, including
// without limitation the rights to use, copy, modify, merge, publish,
// distribute, sublicense, and/or sell copies of the Software, and to
// permit persons to whom the Software is furnished to do so, subject to
// the following conditions:
// 
// The above copyright notice and this permission notice shall be
// included in all copies or substantial portions of the Software.
// 
// THE SOFTWARE IS PROVIDED "AS IS", WITHOUT WARRANTY OF ANY KIND,
// EXPRESS OR IMPLIED, INCLUDING BUT NOT LIMITED TO THE WARRANTIES OF
// MERCHANTABILITY, FITNESS FOR A PARTICULAR PURPOSE AND
// NONINFRINGEMENT. IN NO EVENT SHALL THE AUTHORS OR COPYRIGHT HOLDERS BE
// LIABLE FOR ANY CLAIM, DAMAGES OR OTHER LIABILITY, WHETHER IN AN ACTION
// OF CONTRACT, TORT OR OTHERWISE, ARISING FROM, OUT OF OR IN CONNECTION
// WITH THE SOFTWARE OR THE USE OR OTHER DEALINGS IN THE SOFTWARE.
//


using System;
using System.Collections.Generic;
using System.IO;
using System.Linq;
using System.Net;

using MonoTorrent.Connections;
using MonoTorrent.Dht;
using MonoTorrent.PieceWriter;

namespace MonoTorrent.Client
{
    /// <summary>
    /// Represents the Settings which need to be passed to the engine
    /// </summary>
    public class EngineSettingsBuilder
    {
        TimeSpan connectionTimeout;
        int diskCacheBytes;
        string httpStreamingPrefix;
        int maximumConnections;
        int maximumDiskReadRate;
        int maximumDiskWriteRate;
        int maximumDownloadRate;
        int maximumHalfOpenConnections;
        int maximumOpenFiles;
        int maximumUploadRate;
        TimeSpan staleRequestTimeout;
        TimeSpan webSeedConnectionTimeout;
        TimeSpan webSeedDelay;
        int webSeedSpeedTrigger;


        /// <summary>
        /// A prioritised list of encryption methods, including plain text, which can be used to connect to another peer.
        /// Connections will be attempted in the same order as they are in the list. Defaults to <see cref="EncryptionType.RC4Header"/>,
        /// <see cref="EncryptionType.RC4Full"/> and <see cref="EncryptionType.PlainText"/>.
        /// </summary>
        public List<EncryptionType> AllowedEncryption { get; set; }

        /// <summary>
        /// Have suppression reduces the number of Have messages being sent by only sending Have messages to peers
        /// which do not already have that piece. A peer will never request a piece they have already downloaded,
        /// so informing them that we have that piece is not beneficial. Defaults to <see langword="false" />.
        /// </summary>
        public bool AllowHaveSuppression { get; set; }

        /// <summary>
        /// True if the engine should use LocalPeerDiscovery to search for local peers. Defaults to <see langword="true"/>.
        /// </summary>
        public bool AllowLocalPeerDiscovery { get; set; }

        /// <summary>
        /// True if the engine should allow multiple instances of the same torrent to be added to the engine.
        /// </summary>
        public bool AllowMultipleTorrentInstances { get; set; }

        /// <summary>
        /// True if the engine should automatically forward ports using any compatible UPnP or NAT-PMP device.
        /// Defaults to <see langword="true"/>.
        /// </summary>
        public bool AllowPortForwarding { get; set; }

        /// <summary>
        /// If set to true dht nodes will be implicitly saved when there are no active <see cref="TorrentManager"/> instances in the engine.
        /// Dht nodes will be restored when the first <see cref="TorrentManager"/> is started. Otherwise dht nodes will not be cached between
        /// restarts and the <see cref="IDhtEngine"/> will have to bootstrap from scratch each time.
        /// Defaults to <see langword="true"/>.
        /// </summary>
        public bool AutoSaveLoadDhtCache { get; set; }

        /// <summary>
        /// If set to true FastResume data will be implicitly saved after <see cref="TorrentManager.StopAsync()"/> is invoked,
        /// and will be implicitly loaded before the <see cref="TorrentManager"/> is returned by <see cref="ClientEngine.AddAsync"/>
        /// Otherwise fast resume data will not be saved or restored and <see cref="TorrentManager"/>
        /// instances will have to perform a full hash check when they start.
        /// Defaults to <see langword="true"/>. 
        /// </summary>
        public bool AutoSaveLoadFastResume { get; set; }

        /// <summary>
        /// This setting affects torrents downloaded using a <see cref="MagnetLink"/>. When enabled, metadata for the torrent will be loaded
        /// from <see cref="EngineSettings.MetadataCacheDirectory"/>, if it exists, when the <see cref="MagnetLink"/> is added to the engine using
        /// <see cref="ClientEngine.AddAsync"/>. Additionally, metadata will be written to this directory if it is successfully retrieved
        /// from peers so future downloads can start immediately.
        /// Defaults to <see langword="true"/>. 
        /// </summary>
        public bool AutoSaveLoadMagnetLinkMetadata { get; set; }

        /// <summary>
        /// If set to <see langword="false"/> then the engine will never share pieces with peers we connected to ourselves.
        /// Defaults to <see langword="true"/>.
        /// </summary>
        public bool AllowUploadingOnOutgoingConnections { get; set; }

        /// <summary>
        /// The directory used to cache any data needed by the engine. Typically used to store a
        /// cache of the DHT table to improve bootstrapping speed, any metadata downloaded
        /// using a magnet link, or fast resume data for individual torrents.
        /// When <see cref="ToSettings"/> is invoked the value will be converted to a full path
        /// if it is not already a full path, or will be replaced with
        /// <see cref="Environment.CurrentDirectory"/> if the value is null or empty.
        /// </summary>
        public string CacheDirectory { get; set; }

        TimeSpan chokeReviewInterval;
        /// <summary>
        /// The time between choke/unchoke reviews. Defaults to 30 seconds.
        /// </summary>
        public TimeSpan ChokeReviewInterval {
            get => chokeReviewInterval;
            set => chokeReviewInterval = CheckZeroOrPositive (value);
        }

        /// <summary>
        /// The delay between each retry when attempting to establish an outgoing connection attempt to a given peer.
        /// Typically an array of length 4 specifying a delay of of 10s, 30s, 60s and 120s. This allows 1 initial attempt
        /// and four retries. If a connection cannot be established after exhausting all retries, the peer's information
        /// will be discarded.
        /// </summary>
        public List<TimeSpan> ConnectionRetryDelays { get; set; }

        /// <summary>
        /// If a connection attempt does not complete within the given timeout, it will be cancelled so
        /// a connection can be attempted with a new peer. Defaults to 10 seconds. It is highly recommended
        /// to keep this value within a range of 7-15 seconds unless absolutely necessary.
        /// </summary>
        public TimeSpan ConnectionTimeout {
            get => connectionTimeout;
            set {
                if (value < TimeSpan.Zero)
                    throw new ArgumentOutOfRangeException (nameof (value), "The timeout must be greater than 0");
                connectionTimeout = value;
            }
        }

        /// <summary>
        /// Creates a cache which buffers data before it's written to the disk, or after it's been read from disk.
        /// Set to 0 to disable the cache.
        /// Defaults to 5MB.
        /// </summary>
        public int DiskCacheBytes {
            get => diskCacheBytes;
            set => diskCacheBytes = CheckZeroOrPositive (value);
        }


        /// <summary>
        /// Determines if writes should be cached, or if reads and writes should be cached.
        /// </summary>
        public CachePolicy DiskCachePolicy { get; set; }

        /// <summary>
        /// The UDP port used for DHT communications. Use 0 to choose a random available port.
        /// Choose -1 to disable DHT. Defaults to 0.
        /// </summary>
        public IPEndPoint? DhtEndPoint { get; set; }

        /// <summary>
        /// When <see cref="EngineSettings.AutoSaveLoadFastResume"/> is true, this setting is used to control how fast
        /// resume data is maintained, otherwise it has no effect. You can prioritise accuracy (at the risk of requiring full hash checks if an actively downloading
        /// torrent does not cleanly enter the <see cref="TorrentState.Stopped"/> state) by choosing <see cref="FastResumeMode.Accurate"/>.
        /// You can prioritise torrent start speed (at the risk of re-downloading a small amount of data) by choosing <see cref="FastResumeMode.BestEffort"/>,
        /// in which case a recent, not not 100% accurate, copy of the fast resume data will be loaded whenever it is available. if an actively downloading Torrent does not
        /// cleanly enter the <see cref="TorrentState.Stopped"/> state.
        /// Defaults to <see cref="FastResumeMode.BestEffort"/>.
        /// </summary>
        public FastResumeMode FastResumeMode { get; set; }

        /// <summary>
        /// Sets the preferred approach to creating new files.
        /// </summary>
        public FileCreationOptions FileCreationMode { get; set; }

        /// <summary>
        /// The HTTP(s) prefix which the engine should bind to when a <see cref="TorrentManager"/> is set up
        /// to stream data from the torrent and <see cref="TorrentManager.StreamProvider"/> is non-null. Should be of
        /// the form "http://ip-address-or-hostname:port". Defaults to 'http://127.0.0.1:5555'.
        /// </summary>
        public string HttpStreamingPrefix {
            get => httpStreamingPrefix;
            set => httpStreamingPrefix = CheckHttpStreamingPrefix (value);
        }

        static string CheckHttpStreamingPrefix (string value)
        {
            if (value is null)
                throw new ArgumentNullException (nameof (value));

            if (!value.EndsWith ("/"))
                throw new ArgumentException ("The HTTP prefix must end in '/' ", nameof (value));

            if (!value.StartsWith ("http://", StringComparison.OrdinalIgnoreCase) && !value.StartsWith ("https://", StringComparison.OrdinalIgnoreCase))
                throw new ArgumentException ("The HTTP prefix must begin with 'http://' or 'https://'", nameof (value));

            return value;
        }

        /// <summary>
        /// The TCP port the engine should listen on for incoming connections. Use 0 to choose a random
        /// available port. Choose -1 to disable listening for incoming connections. Defaults to 0.
        /// </summary>
        public Dictionary<string, IPEndPoint> ListenEndPoints { get; set; }

        /// <summary>
        /// The maximum number of concurrent open connections overall. Defaults to 150.
        /// </summary>
        public int MaximumConnections {
            get => maximumConnections;
            set => maximumConnections = CheckZeroOrPositive (value);
        }

        /// <summary>
        /// The maximum download rate, in bytes per second, overall. A value of 0 means unlimited. Defaults to 0.
        /// </summary>
        public int MaximumDownloadRate {
            get => maximumDownloadRate;
            set => maximumDownloadRate = CheckZeroOrPositive (value);
        }

        /// <summary>
        /// The maximum number of concurrent connection attempts overall. Defaults to 8.
        /// </summary>
        public int MaximumHalfOpenConnections {
            get => maximumHalfOpenConnections;
            set => maximumHalfOpenConnections = CheckZeroOrPositive (value);
        }

        /// <summary>
        /// The maximum upload rate, in bytes per second, overall. A value of 0 means unlimited. defaults to 0.
        /// </summary>
        public int MaximumUploadRate {
            get => maximumUploadRate;
            set => maximumUploadRate = CheckZeroOrPositive (value);
        }

        /// <summary>
        /// The maximum number of files which can be opened concurrently. On platforms which limit the maximum
        /// filehandles for a process it can be beneficial to limit the number of open files to prevent
        /// running out of resources. A value of 0 means unlimited, but this is not recommended. Defaults to 20.
        /// </summary>
        public int MaximumOpenFiles {
            get => maximumOpenFiles;
            set => maximumOpenFiles = CheckZeroOrPositive (value);
        }

        /// <summary>
        /// The maximum disk read rate, in bytes per second. A value of 0 means unlimited. This is
        /// typically only useful for non-SSD drives to prevent the hashing process from saturating
        /// the available drive bandwidth. Defaults to 0.
        /// </summary>
        public int MaximumDiskReadRate {
            get => maximumDiskReadRate;
            set => maximumDiskReadRate = CheckZeroOrPositive (value);
        }

        /// <summary>
        /// The maximum disk write rate, in bytes per second. A value of 0 means unlimited. This is
        /// typically only useful for non-SSD drives to prevent the downloading process from saturating
        /// the available drive bandwidth. If the download rate exceeds the max write rate then the
        /// download will be throttled. Defaults to 0.
        /// </summary>
        public int MaximumDiskWriteRate {
            get => maximumDiskWriteRate;
            set => maximumDiskWriteRate = CheckZeroOrPositive (value);
        }

        int maximumRepeatedHashFails;
        /// <summary>
        /// The maximum number of consecutive pieces that fail a hash check a peer can send us before
        /// we drop it.
        /// </summary>
        public int MaximumRepeatedHashFails {
            get => maximumRepeatedHashFails;
            set => maximumRepeatedHashFails = CheckZeroOrPositive (value);
        }

        int maximumTotalHashFails;
        /// <summary>
        /// The maximum number of pieces that fail a hash check a peer can send us before we drop it.
        /// </summary>
        public int MaximumTotalHashFails {
            get => maximumTotalHashFails;
            set => maximumTotalHashFails = CheckZeroOrPositive (value);
        }

        /// <summary>
        /// If the IPAddress incoming peer connections are received on differs from the IPAddress the tracker
        /// Announce or Scrape requests are sent from, specify it here. Typically this should not be set.
        /// Defaults to <see langword="null" />
        /// </summary>
        public Dictionary<string, IPEndPoint> ReportedListenEndPoints { get; set; }

        /// <summary>
        /// When blocks have been requested from a peer, the connection to that peer will be closed and the
        /// requests will be cancelled if it takes longer than this time to receive a 16kB block. This
        /// value must be higher than <see cref="WebSeedConnectionTimeout"/> or the web seeds will be
        /// considered unhealthy before their connection timeout is exceeded. Defaults to 40 seconds.
        /// </summary>
        public TimeSpan StaleRequestTimeout {
            get => staleRequestTimeout;
            set => staleRequestTimeout = CheckZeroOrPositive (value);
        }

        /// <summary>
        /// If set to <see langword="true"/> then partially downloaded files will have ".!mt" appended to their filename. When the file is fully downloaded, the ".!mt" suffix will be removed.
        /// Defaults to <see langword="false"/> as this is a pre-release feature.
        /// </summary>
        public bool UsePartialFiles { get; set; }

        /// <summary>
        /// The timeout used when connecting to a WebSeed's HTTP endpoint.
        /// </summary>
        public TimeSpan WebSeedConnectionTimeout {
            get => webSeedConnectionTimeout;
            set => webSeedConnectionTimeout = CheckZeroOrPositive (value);
        }

        /// <summary>
        /// The delay before a torrent will start using web seeds. A value of zero
        /// means 'immediately'. Using webseeds by default is not recommended
        /// </summary>
        public TimeSpan WebSeedDelay {
            get => webSeedDelay;
            set => webSeedDelay = CheckZeroOrPositive (value);
        }

        /// <summary>
        /// The download speed under which a torrent will start using web seeds. A value of
        /// 0 means webseeds will be added regardless of how fast the torrent is downloading.
        /// </summary>
        public int WebSeedSpeedTrigger {
            get => webSeedSpeedTrigger;
            set => webSeedSpeedTrigger = CheckZeroOrPositive (value);
        }

        public EngineSettingsBuilder ()
            : this (new EngineSettings ())
        {

        }

        public EngineSettingsBuilder (EngineSettings settings)
        {
            // Make sure this is a mutable list.
            AllowedEncryption = new List<EncryptionType> (settings.AllowedEncryption);
            AllowHaveSuppression = settings.AllowHaveSuppression;
            AllowLocalPeerDiscovery = settings.AllowLocalPeerDiscovery;
            AllowMultipleTorrentInstances = settings.AllowMultipleTorrentInstances;
            AllowPortForwarding = settings.AllowPortForwarding;
            AllowUploadingOnOutgoingConnections = settings.AllowUploadingOnOutgoingConnections;
            AutoSaveLoadDhtCache = settings.AutoSaveLoadDhtCache;
            AutoSaveLoadFastResume = settings.AutoSaveLoadFastResume;
            AutoSaveLoadMagnetLinkMetadata = settings.AutoSaveLoadMagnetLinkMetadata;
            CacheDirectory = settings.CacheDirectory;
<<<<<<< HEAD
            ChokeReviewInterval = settings.ChokeReviewInterval;
=======
            ConnectionRetryDelays = new List<TimeSpan> (settings.ConnectionRetryDelays);
>>>>>>> 9e98a44c
            ConnectionTimeout = settings.ConnectionTimeout;
            DhtEndPoint = settings.DhtEndPoint;
            DiskCacheBytes = settings.DiskCacheBytes;
            DiskCachePolicy = settings.DiskCachePolicy;
            FastResumeMode = settings.FastResumeMode;
            FileCreationMode = settings.FileCreationOptions;
            httpStreamingPrefix = settings.HttpStreamingPrefix;
            ListenEndPoints = new Dictionary<string, IPEndPoint> (settings.ListenEndPoints);
            ReportedListenEndPoints = new Dictionary<string, IPEndPoint> (settings.ReportedListenEndPoints);
            MaximumConnections = settings.MaximumConnections;
            MaximumDiskReadRate = settings.MaximumDiskReadRate;
            MaximumDiskWriteRate = settings.MaximumDiskWriteRate;
            MaximumDownloadRate = settings.MaximumDownloadRate;
            MaximumHalfOpenConnections = settings.MaximumHalfOpenConnections;
            MaximumOpenFiles = settings.MaximumOpenFiles;
            MaximumRepeatedHashFails = settings.MaximumRepeatedHashFails;
            MaximumTotalHashFails = settings.MaximumTotalHashFails;
            MaximumUploadRate = settings.MaximumUploadRate;
            StaleRequestTimeout = settings.StaleRequestTimeout;
            UsePartialFiles = settings.UsePartialFiles;
            WebSeedConnectionTimeout = settings.WebSeedConnectionTimeout;
            WebSeedDelay = settings.WebSeedDelay;
            WebSeedSpeedTrigger = settings.WebSeedSpeedTrigger;
        }

        public EngineSettings ToSettings ()
        {
            if (AllowedEncryption == null)
                throw new ArgumentNullException ("AllowedEncryption", "Cannot be null");
            if (AllowedEncryption.Count == 0)
                throw new ArgumentException ("At least one encryption type must be specified");
            if (AllowedEncryption.Distinct ().Count () != AllowedEncryption.Count)
                throw new ArgumentException ("Each encryption type can be specified at most once. Please verify the AllowedEncryption list contains no duplicates", "AllowedEncryption");

            if (ConnectionRetryDelays is null)
                throw new ArgumentNullException (nameof (ConnectionRetryDelays));
            if (ConnectionRetryDelays.Any (t => t < TimeSpan.Zero))
                throw new ArgumentException ("ConnectionRetryDelays cannot be less than zero");

            return new EngineSettings (
                allowedEncryption: AllowedEncryption,
                allowHaveSuppression: AllowHaveSuppression,
                allowLocalPeerDiscovery: AllowLocalPeerDiscovery,
                allowMultipleTorrentInstances: AllowMultipleTorrentInstances,
                allowPortForwarding: AllowPortForwarding,
                allowUploadingOnOutgoingConnections: AllowUploadingOnOutgoingConnections,
                autoSaveLoadDhtCache: AutoSaveLoadDhtCache,
                autoSaveLoadFastResume: AutoSaveLoadFastResume,
                autoSaveLoadMagnetLinkMetadata: AutoSaveLoadMagnetLinkMetadata,
                cacheDirectory: string.IsNullOrEmpty (CacheDirectory) ? Environment.CurrentDirectory : Path.GetFullPath (CacheDirectory),
<<<<<<< HEAD
                chokeReviewInterval: ChokeReviewInterval,
=======
                connectionRetryDelays: ConnectionRetryDelays,
>>>>>>> 9e98a44c
                connectionTimeout: ConnectionTimeout,
                dhtEndPoint: DhtEndPoint,
                diskCacheBytes: DiskCacheBytes,
                diskCachePolicy: DiskCachePolicy,
                fastResumeMode: FastResumeMode,
                fileCreationMode: FileCreationMode,
                httpStreamingPrefix: HttpStreamingPrefix,
                listenEndPoints: ListenEndPoints,
                maximumConnections: MaximumConnections,
                maximumDiskReadRate: MaximumDiskReadRate,
                maximumDiskWriteRate: MaximumDiskWriteRate,
                maximumRepeatedHashFails: MaximumRepeatedHashFails,
                maximumTotalHashFails: MaximumTotalHashFails,
                maximumDownloadRate: MaximumDownloadRate,
                maximumHalfOpenConnections: MaximumHalfOpenConnections,
                maximumOpenFiles: MaximumOpenFiles,
                maximumUploadRate: MaximumUploadRate,
                reportedListenEndPoints: ReportedListenEndPoints,
                staleRequestTimeout: StaleRequestTimeout,
                usePartialFiles: UsePartialFiles,
                webSeedConnectionTimeout: WebSeedConnectionTimeout,
                webSeedDelay: WebSeedDelay,
                webSeedSpeedTrigger: webSeedSpeedTrigger
            );
        }

        static int CheckPort (int value)
        {
            if (value < -1 || value > ushort.MaxValue)
                throw new ArgumentOutOfRangeException (nameof (value), "Value should be a valid port number between 0 and 65535 inclusive, or -1 to disable listening for connections.");
            return value;
        }

        static int CheckZeroOrPositive (int value)
        {
            if (value < 0)
                throw new ArgumentOutOfRangeException (nameof (value), "Value should be zero or greater");
            return value;
        }

        static TimeSpan CheckZeroOrPositive (TimeSpan value)
        {
            if (value < TimeSpan.Zero)
                throw new ArgumentOutOfRangeException ("value", "must be greater than or equal to TimeSpan.Zero");
            return value;
        }
    }
}<|MERGE_RESOLUTION|>--- conflicted
+++ resolved
@@ -382,11 +382,8 @@
             AutoSaveLoadFastResume = settings.AutoSaveLoadFastResume;
             AutoSaveLoadMagnetLinkMetadata = settings.AutoSaveLoadMagnetLinkMetadata;
             CacheDirectory = settings.CacheDirectory;
-<<<<<<< HEAD
             ChokeReviewInterval = settings.ChokeReviewInterval;
-=======
             ConnectionRetryDelays = new List<TimeSpan> (settings.ConnectionRetryDelays);
->>>>>>> 9e98a44c
             ConnectionTimeout = settings.ConnectionTimeout;
             DhtEndPoint = settings.DhtEndPoint;
             DiskCacheBytes = settings.DiskCacheBytes;
@@ -437,11 +434,8 @@
                 autoSaveLoadFastResume: AutoSaveLoadFastResume,
                 autoSaveLoadMagnetLinkMetadata: AutoSaveLoadMagnetLinkMetadata,
                 cacheDirectory: string.IsNullOrEmpty (CacheDirectory) ? Environment.CurrentDirectory : Path.GetFullPath (CacheDirectory),
-<<<<<<< HEAD
                 chokeReviewInterval: ChokeReviewInterval,
-=======
                 connectionRetryDelays: ConnectionRetryDelays,
->>>>>>> 9e98a44c
                 connectionTimeout: ConnectionTimeout,
                 dhtEndPoint: DhtEndPoint,
                 diskCacheBytes: DiskCacheBytes,

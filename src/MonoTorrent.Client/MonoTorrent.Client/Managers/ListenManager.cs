--- conflicted
+++ resolved
@@ -115,13 +115,8 @@
                 EncryptorFactory.EncryptorResult result = await EncryptorFactory.CheckIncomingConnectionAsync (e.Connection, supportedEncryptions, SKeys, Engine.Factories, Engine.Settings.ConnectionTimeout);
                 if (!await HandleHandshake (peerInfo, e.Connection, result.Handshake!, result.Decryptor, result.Encryptor))
                     e.Connection.Dispose ();
-<<<<<<< HEAD
-            } catch (Exception error) {
-                logger.Debug($"ConnectionReceived: {error}");
-=======
             } catch (Exception ex) {
                 logger.Exception (e.Connection, ex, "Unexpected failure handling incoming connection");
->>>>>>> 9e98a44c
                 e.Connection.Dispose ();
             }
         }
@@ -146,35 +141,21 @@
 
             // We're not hosting that torrent
             if (man == null) {
-<<<<<<< HEAD
-                logger.Debug ($"{connection.Uri} wants torrent {message.InfoHash.ToHex ()} that we don't have");
-                return false;
-            }
-
-            if (man.State == TorrentState.Stopped) {
-                logger.Debug ($"{connection.Uri} wants stopped torrent {message.InfoHash.ToHex ()}");
-=======
-                logger.Info (connection, "Connection received for an unknown torrent. Dropping connection...");
->>>>>>> 9e98a44c
+                logger.Info (connection, $"{connection.Uri} wants torrent {message.InfoHash.ToHex()} that we don't have");
                 return false;
             }
 
             if (!man.Mode.CanAcceptConnections) {
-<<<<<<< HEAD
-                logger.Debug ($"{connection.Uri} wants {man.Mode.GetType().Name} torrent {message.InfoHash.ToHex ()}");
+                logger.InfoFormatted (connection, $"{connection.Uri} wants {{0}} torrent {message.InfoHash.ToHex()}", man.Mode);
                 return false;
             }
 
-            peerInfo = peerInfo.WithPeerId (message.PeerId);
-            if (!await ConnectionGate.TryAcceptHandshakeAsync (Engine.PeerId, peerInfo, connection, man.InfoHashes.V1OrV2)) {
-                logger.InfoFormatted (connection, "[incoming] Handshake with peer_id '{0}' rejected by the connection gate", message.PeerId);
+            peerInfo = peerInfo.WithPeerId(message.PeerId);
+            if (!await ConnectionGate.TryAcceptHandshakeAsync(Engine.PeerId, peerInfo, connection, man.InfoHashes.V1OrV2))
+            {
+                logger.InfoFormatted(connection, "[incoming] Handshake with peer_id '{0}' rejected by the connection gate", message.PeerId);
                 return false;
             }
-=======
-                logger.InfoFormatted (connection, "The torrent cannot accept incoming connections while in mode: {0}", man.Mode);
-                return false;
-            }
->>>>>>> 9e98a44c
 
             var peer = new Peer (peerInfo);
             peer.UpdatePeerId (message.PeerId);

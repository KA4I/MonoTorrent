--- conflicted
+++ resolved
@@ -39,22 +39,6 @@
 
         internal List<Peer> ActivePeers;
         internal List<Peer> AvailablePeers;
-<<<<<<< HEAD
-        readonly List<BannedPeer> bannedPeers = new ();
-        internal IEnumerable<BannedPeer> BannedPeers {
-            get {
-                lock (bannedPeers)
-                    return bannedPeers.ToArray ();
-            }
-        }
-
-        internal struct BannedPeer
-        {
-            public Peer Peer;
-            public ValueStopwatch BannedAt;
-        }
-=======
->>>>>>> 9e98a44c
 
         /// <summary>
         /// The number of peers which are available to be connected to.
@@ -94,50 +78,12 @@
 
             ActivePeers.Clear ();
             AvailablePeers.Clear ();
-<<<<<<< HEAD
-            lock (bannedPeers)
-                bannedPeers.Clear ();
-=======
->>>>>>> 9e98a44c
         }
 
         internal bool Contains (Peer peer)
         {
             return ActivePeers.Contains (peer)
-<<<<<<< HEAD
-                || AvailablePeers.Contains (peer)
-                || IsBanned (peer);
-        }
-
-        internal bool IsBanned (Peer peer)
-        {
-            lock (bannedPeers)
-                return bannedPeers.Any (p => p.Peer.Equals (peer));
-        }
-
-        internal void Ban (Peer peer)
-        {
-            lock (bannedPeers)
-                bannedPeers.Add (new () {
-                    Peer = peer,
-                    BannedAt = ValueStopwatch.StartNew (),
-                });
-        }
-
-        internal void Unban (Peer peer)
-        {
-            lock (bannedPeers)
-                for (int i = 0; i < bannedPeers.Count; i++) {
-                    if (bannedPeers[i].Peer.Equals (peer)) {
-                        bannedPeers.RemoveAt (i);
-                        if (!Contains (peer))
-                            AvailablePeers.Add (peer);
-                        break;
-                    }
-                }
-=======
                 || AvailablePeers.Contains (peer);
->>>>>>> 9e98a44c
         }
 
         internal void UpdatePeerCounts ()

//
// ConnectionManager.cs
//
// Authors:
//   Alan McGovern alan.mcgovern@gmail.com
//
// Copyright (C) 2006 Alan McGovern
//
// Permission is hereby granted, free of charge, to any person obtaining
// a copy of this software and associated documentation files (the
// "Software"), to deal in the Software without restriction, including
// without limitation the rights to use, copy, modify, merge, publish,
// distribute, sublicense, and/or sell copies of the Software, and to
// permit persons to whom the Software is furnished to do so, subject to
// the following conditions:
//
// The above copyright notice and this permission notice shall be
// included in all copies or substantial portions of the Software.
//
// THE SOFTWARE IS PROVIDED "AS IS", WITHOUT WARRANTY OF ANY KIND,
// EXPRESS OR IMPLIED, INCLUDING BUT NOT LIMITED TO THE WARRANTIES OF
// MERCHANTABILITY, FITNESS FOR A PARTICULAR PURPOSE AND
// NONINFRINGEMENT. IN NO EVENT SHALL THE AUTHORS OR COPYRIGHT HOLDERS BE
// LIABLE FOR ANY CLAIM, DAMAGES OR OTHER LIABILITY, WHETHER IN AN ACTION
// OF CONTRACT, TORT OR OTHERWISE, ARISING FROM, OUT OF OR IN CONNECTION
// WITH THE SOFTWARE OR THE USE OR OTHER DEALINGS IN THE SOFTWARE.
//


using System;
using System.Collections.Generic;
using System.Diagnostics.CodeAnalysis;
<<<<<<< HEAD
using System.Linq;
=======
using System.Security.Cryptography;
>>>>>>> 9e98a44c
using System.Threading;

using MonoTorrent.BEncoding;
using MonoTorrent.BlockReader;
using MonoTorrent.Client.RateLimiters;
using MonoTorrent.Connections;
using MonoTorrent.Connections.Peer;
using MonoTorrent.Connections.Peer.Encryption;
using MonoTorrent.Logging;
using MonoTorrent.Messages.Peer;
using MonoTorrent.Messages.Peer.FastPeer;

using ReusableTasks;

namespace MonoTorrent.Client
{
    /// <summary>
    /// Main controller class for all incoming and outgoing connections
    /// </summary>
    public class ConnectionManager
    {
        static readonly Logger logger = Logger.Create (nameof (ConnectionManager));

        struct AsyncConnectState : IEquatable<AsyncConnectState>
        {
            public AsyncConnectState (TorrentManager manager, IPeerConnection connection, ValueStopwatch timer)
            {
                Manager = manager;
                Connection = connection;
                Timer = timer;
            }

            public readonly IPeerConnection Connection;
            public readonly TorrentManager Manager;
            public readonly ValueStopwatch Timer;

            public bool Equals (AsyncConnectState other)
                => Connection == other.Connection;

            public override bool Equals ([NotNullWhen (true)] object? obj)
                => obj is AsyncConnectState other && Equals (other);

            public override int GetHashCode ()
                => Connection.GetHashCode ();
        }

        public event EventHandler<AttemptConnectionEventArgs>? BanPeer;

        internal int openConnections;

<<<<<<< HEAD
        internal IBlockReader BlockReader { get; }
=======
        HashSet<string> BannedPeerIPAddresses = new HashSet<string> ();

        internal DiskManager DiskManager { get; }
>>>>>>> 9e98a44c

        Factories Factories { get; }

        Dictionary<BEncodedString, int> LocalPeerIds { get; } = new Dictionary<BEncodedString, int> ();

        internal BEncodedString LocalPeerId { get; }

        IPeerConnectionGate ConnectionGate { get; set; }

        /// <summary>
        /// The number of concurrent connection attempts
        /// </summary>
        public int HalfOpenConnections => PendingConnects.Count;

        /// <summary>
        /// The maximum number of concurrent connection attempts
        /// </summary>
        internal int MaxHalfOpenConnections => Settings.MaximumHalfOpenConnections;

        /// <summary>
        /// The number of open connections
        /// </summary>
        public int OpenConnections => openConnections;

        List<AsyncConnectState> PendingConnects { get; }

        internal EngineSettings Settings { get; set; }
        internal List<TorrentManager> Torrents { get; set; }

        internal ConnectionManager (BEncodedString localPeerId, EngineSettings settings, Factories factories, IBlockReader blockReader)
        {
            BlockReader = blockReader ?? throw new ArgumentNullException (nameof (blockReader));
            LocalPeerId = localPeerId ?? throw new ArgumentNullException (nameof (localPeerId));
            LocalPeerIds.Add (localPeerId, 1);
            Settings = settings ?? throw new ArgumentNullException (nameof (settings));
            Factories = factories ?? throw new ArgumentNullException (nameof (factories));

            ConnectionGate = factories.CreatePeerConnectionGate ();

            PendingConnects = new List<AsyncConnectState> ();
            Torrents = new List<TorrentManager> ();
        }

        internal void Add (TorrentManager manager)
        {
            Torrents.Add (manager);
        }

        internal void Remove (TorrentManager manager)
        {
            Torrents.Remove (manager);
        }

        async void ConnectToPeer (TorrentManager manager, Peer peer)
        {
            // Whenever we try to connect to a peer, we may try multiple times.
            //  1. If we cannot establish a connection, we bail out. A retry will occur later
            //  2. If we can establish a connection but the connection closes, retry with a different
            //     encryption method immediately. The odds are high this will succeed.
            ConnectionFailureReason? failureReason;
            try {
                manager.Peers.ConnectingToPeers.Add (peer);
                failureReason = await DoConnectToPeer (manager, peer);
            } catch {
                failureReason = ConnectionFailureReason.Unknown;
            } finally {
                manager.Peers.ConnectingToPeers.Remove (peer);
            }

            // Always restart the the timer after the connection attempt completes
            peer.WaitUntilNextConnectionAttempt.Restart ();

            // If the connection attempt failed, decide what to do next. Drop the peer or retry it later.
            if (failureReason.HasValue) {
                peer.FailedConnectionAttempts++;

                // If we have not exhausted all retry attempts, add the peer back for subsequent retry
                if (failureReason.Value != ConnectionFailureReason.ConnectedToSelf &&
                    Settings.GetConnectionRetryDelay (peer.FailedConnectionAttempts).HasValue)
                    manager.Peers.AvailablePeers.Add (peer);

                manager.RaiseConnectionAttemptFailed (new ConnectionAttemptFailedEventArgs (peer.Info, failureReason.Value, manager));
            }

            // Always try to connect to a new peer. If there are no active torrents, the call will just bail out.
            TryConnect ();
        }

        async ReusableTask<ConnectionFailureReason?> DoConnectToPeer (TorrentManager manager, Peer peer)
        {
            ConnectionFailureReason? latestResult = ConnectionFailureReason.Unknown;
            foreach (var allowedEncryption in Settings.OutgoingConnectionEncryptionTiers) {
                // Bail out if the manager can no longer accept connections (i.e. is in the Stopping or Stopped mode now)
                if (!manager.Mode.CanAcceptConnections)
                    return ConnectionFailureReason.Unknown;

                // Create a new IPeerConnection object for each connection attempt.
                var connection = Factories.CreatePeerConnection (peer.Info.ConnectionUri);
                if (connection == null)
                    return ConnectionFailureReason.UnknownUriSchema;

                var state = new AsyncConnectState (manager, connection, ValueStopwatch.StartNew ());
                try {
                    PendingConnects.Add (state);

                    // A return value of 'null' means connection succeeded
                    latestResult = await DoConnectToPeer (manager, peer, connection, allowedEncryption);
                    if (latestResult == null)
                        return null;
                } catch {
                    latestResult = ConnectionFailureReason.Unknown;
                } finally {
                    PendingConnects.Remove (state);
                }

                // If the connection did not succeed, dispose the object and try again with a different encryption tier.
                connection.SafeDispose ();

                // If the error is *not* a retryable error, then bail out and return the failure.
                // Otherwise loop and try again. A failure to send/receive a handshake is considered to be
                // an encryption negiotiation failure as for outgoing connections the local client may send a
                // plaintext handshake and the remote client may discard it as it only accepts encrypted ones.
                if (latestResult != ConnectionFailureReason.EncryptionNegiotiationFailed)
                    return latestResult;
            }

            // if we got non-null failure reasons, return the most recent one here.
            return latestResult;
        }

        async ReusableTask<ConnectionFailureReason?> DoConnectToPeer (TorrentManager manager, Peer peer, IPeerConnection connection, IList<EncryptionType> allowedEncryption)
        {
            try {
                await NetworkIO.ConnectAsync (connection);
            } catch {
                // A failure to connect is unlikely to be fixed by retrying a different encryption method, so bail out immediately.
                return ConnectionFailureReason.Unreachable;
            }

            // If the torrent is no longer downloading/seeding etc, bail out.
            if (manager.Disposed || !manager.Mode.CanAcceptConnections)
                return ConnectionFailureReason.Unknown;

            // If too many connections are open, bail out.
            if (OpenConnections > Settings.MaximumConnections || manager.OpenConnections > manager.Settings.MaximumConnections)
                return ConnectionFailureReason.TooManyOpenConnections;

            // Reset the connection timer so there's a little bit of extra time for the handshake.
            // Otherwise, if this fails we should probably retry with a different encryption type.
            try {
                return await ProcessNewOutgoingConnection (manager, peer, connection, allowedEncryption);
            } catch {
                return ConnectionFailureReason.Unknown;
            }
        }

        internal bool Contains (TorrentManager manager)
        {
            return Torrents.Contains (manager);
        }

        internal async ReusableTask<ConnectionFailureReason?> ProcessNewOutgoingConnection (TorrentManager manager, Peer peer, IPeerConnection connection, IList<EncryptionType> allowedEncryption)
        {
<<<<<<< HEAD
            // If we have too many open connections, close the connection
            if (OpenConnections > Settings.MaximumConnections) {
                CleanupSocket (manager, id);
                return;
            }

            BEncodedString connectAs = await Factories.CreateTemporaryLocalPeerIdAsync (manager, LocalPeerId, id.PeerID, id.ExpectedInfoHash, id.Uri);
            if (connectAs is null || connectAs.Span.Length != 20) {
                logger.Exception (
                    new ArgumentException ("Peer ID must be exactly 20 bytes long", paramName: "temporaryLocalPeerId"),
                    "Generated temporary peer ID was not 20 bytes long");
                CleanupSocket (manager, id);
                return;
            }
            if (!LocalPeerId.Equals (connectAs))
                lock (LocalPeerIds)
                    LocalPeerIds[connectAs] = LocalPeerIds.TryGetValue (connectAs, out int repeats) ? repeats + 1 : 1;

            manager.Peers.ActivePeers.Add (id.Peer);
            manager.Peers.ConnectedPeers.Add (id);
=======
            var bitfield = new BitField (manager.Bitfield.Length);
>>>>>>> 9e98a44c
            Interlocked.Increment (ref openConnections);

            IEncryption decryptor;
            IEncryption encryptor;

            HandshakeMessage handshake;
            try {
                // If this is a hybrid torrent and a connection is being made with the v1 infohash, then
                // set the bit which tells the peer the connection can be upgraded to a bittorrent v2 (BEP52) connection.
                var canUpgradeToV2 = manager.InfoHashes.IsHybrid;

                // Create a handshake message to send to the peer
<<<<<<< HEAD
                var handshake = new HandshakeMessage (id.ExpectedInfoHash.Truncate (), connectAs, Constants.ProtocolStringV100);
                logger.InfoFormatted (id.Connection, "[outgoing] Sending handshake message with peer id '{0}'", connectAs);

                var preferredEncryption = EncryptionTypes.GetPreferredEncryption (id.Peer.AllowedEncryption, Settings.AllowedEncryption);
                if (preferredEncryption.Count == 0)
                    throw new NotSupportedException ("The peer and the engine do not agree on any encryption methods");
                EncryptorFactory.EncryptorResult result = await EncryptorFactory.CheckOutgoingConnectionAsync (id.Connection, preferredEncryption, id.ExpectedInfoHash.Truncate (), handshake, manager.Engine!.Factories);
                id.Decryptor = result.Decryptor;
                id.Encryptor = result.Encryptor;
            } catch {
                if (!LocalPeerId.Equals (connectAs))
                    lock (LocalPeerIds)
                        LocalPeerIds[connectAs] = LocalPeerIds[connectAs] - 1;

                // If an exception is thrown it's because we tried to establish an encrypted connection and something went wrong
                if (id.Peer.AllowedEncryption.Contains (EncryptionType.PlainText))
                    id.Peer.AllowedEncryption = EncryptionTypes.PlainText;
                else
                    id.Peer.AllowedEncryption = EncryptionTypes.None;

                manager.RaiseConnectionAttemptFailed (new ConnectionAttemptFailedEventArgs (id.Peer.Info, ConnectionFailureReason.EncryptionNegiotiationFailed, manager));
                CleanupSocket (manager, id);

                // CleanupSocket will contain the peer only if AllowedEncryption is not set to None. If
                // the peer was re-added, then we should try to reconnect to it immediately to try an
                // unencrypted connection.
                if (manager.Peers.AvailablePeers.Remove (id.Peer))
                    ConnectToPeer (manager, id.Peer);
                return;
=======
                handshake = new HandshakeMessage (manager.InfoHashes.V1OrV2.Truncate (), LocalPeerId, Constants.ProtocolStringV100, enableFastPeer: true, enableExtended: true, supportsUpgradeToV2: canUpgradeToV2);
                logger.InfoFormatted (connection, "Sending handshake message with peer id '{0}'", LocalPeerId);

                EncryptorFactory.EncryptorResult result = await EncryptorFactory.CheckOutgoingConnectionAsync (connection, allowedEncryption, manager.InfoHashes.V1OrV2.Truncate (), handshake, Factories, Settings.ConnectionTimeout);
                decryptor = result.Decryptor;
                encryptor = result.Encryptor;

                // If plaintext encryption is used, we need to *receive* the remote handshake before we can confirm
                // that negotiation has completed successfully.
                handshake = await PeerIO.ReceiveHandshakeAsync (connection, decryptor);
                if (handshake.ProtocolString != Constants.ProtocolStringV100)
                    logger.Info (connection, "Received handshake but protocol was unsupported");
            } catch {
                logger.Info (connection, "Could not receive a handshake from the peer");
                return ConnectionFailureReason.EncryptionNegiotiationFailed;
>>>>>>> 9e98a44c
            }

            PeerId id;
            try {
<<<<<<< HEAD
                // Receive their handshake
                HandshakeMessage handshake = await PeerIO.ReceiveHandshakeAsync (id.Connection, id.Decryptor);
                logger.InfoFormatted (id.Connection, "[outgoing] Received handshake message with peer id '{0}'", handshake.PeerId);
                manager.Mode.HandleMessage (id, handshake, default);

                if (!await ConnectionGate.TryAcceptHandshakeAsync (LocalPeerId, id.Peer.Info, id.Connection, manager.InfoHashes.V1OrV2)) {
                    logger.InfoFormatted (id.Connection, "[outgoing] Handshake with peer_id '{0}' rejected by the connection gate", id.PeerID);
                    throw new TorrentException ("Handshake rejected by the connection gate");
                }
            } catch {
                if (!LocalPeerId.Equals (connectAs))
                    lock (LocalPeerIds)
                        LocalPeerIds[connectAs] = LocalPeerIds[connectAs] - 1;

                // If we choose plaintext and it resulted in the connection being closed, remove it from the list.
                id.Peer.AllowedEncryption = EncryptionTypes.Remove (id.Peer.AllowedEncryption, id.EncryptionType);

                manager.RaiseConnectionAttemptFailed (new ConnectionAttemptFailedEventArgs (id.Peer.Info, ConnectionFailureReason.HandshakeFailed, manager));
                CleanupSocket (manager, id);

                // CleanupSocket will contain the peer only if AllowedEncryption is not set to None. If
                // the peer was re-added, then we should try to reconnect to it immediately to try an
                // encrypted connection, assuming the previous connection was unencrypted and it failed.
                if (manager.Peers.AvailablePeers.Remove (id.Peer))
                    ConnectToPeer (manager, id.Peer);

                return;
=======
                // Receive their handshake. NOTE: For hybrid torrents the standard is to send the V1 infohash
                // and if the peer responds with the V2 infohash, treat the connection as a V2 connection. The
                // biggest (only?) difference is that it means we can request the merkle tree layer hashes from
                // peers who support v2.
                id = CreatePeerIdFromHandshake (handshake, peer, connection, manager, encryptor: encryptor, decryptor: decryptor);
                logger.InfoFormatted (id.Connection, "Received handshake message with peer id '{0}'", handshake.PeerId);

                if (LocalPeerId.Equals (handshake.PeerId))
                    return ConnectionFailureReason.ConnectedToSelf;

                // CreatePeerIdFromHandshake files in the peerid, which is important context for whether or not
                // the peer connection should be closed.
                if (ShouldBanPeer (peer.Info, AttemptConnectionStage.HandshakeComplete))
                    return ConnectionFailureReason.Banned;
            } catch {
                return ConnectionFailureReason.HandshakeFailed;
>>>>>>> 9e98a44c
            }

            if (!LocalPeerId.Equals (connectAs))
                lock (LocalPeerIds)
                    LocalPeerIds[connectAs] = LocalPeerIds[connectAs] - 1;

            try {
                if (id.BitField.Length != manager.Bitfield.Length)
                    throw new TorrentException ($"The peer's bitfield was of length {id.BitField.Length} but the TorrentManager's bitfield was of length {manager.Bitfield.Length}.");

                manager.Peers.ActivePeers.Add (peer);
                manager.Peers.ConnectedPeers.Add (id);

                manager.Mode.HandlePeerConnected (id);
                id.MessageQueue.SetReady ();
                TryProcessQueue (manager, id);

                id.Peer.FailedConnectionAttempts = 0;

                ReceiveMessagesAsync (id.Connection, id.Decryptor, manager.DownloadLimiters, id.Monitor, manager, id);

                id.WhenConnected.Restart ();
                id.LastBlockReceived.Reset ();
                return null;
            } catch {
                manager.RaiseConnectionAttemptFailed (new ConnectionAttemptFailedEventArgs (id.Peer.Info, ConnectionFailureReason.Unknown, manager));
                CleanupSocket (manager, id);
                return ConnectionFailureReason.Unknown;
            }
        }

        internal static PeerId CreatePeerIdFromHandshake (HandshakeMessage handshake, Peer peer, IPeerConnection connection, TorrentManager manager, IEncryption encryptor, IEncryption decryptor)
        {
            if (!handshake.ProtocolString.Equals (Constants.ProtocolStringV100)) {
                logger.InfoFormatted (connection, "Invalid protocol in handshake: {0}", handshake.ProtocolString);
                throw new ProtocolException ("Invalid protocol string");
            }

            // If the infohash doesn't match, dump the connection
            if (!manager.InfoHashes.Contains (handshake.InfoHash)) {
                logger.Info (connection, "HandShake.Handle - Invalid infohash");
                throw new TorrentException ("Invalid infohash. Not tracking this torrent");
            }

            // If we got the peer as a "compact" peer, then the peerid will be empty. In this case
            // we just copy the one that is in the handshake.
            if (BEncodedString.IsNullOrEmpty (peer.Info.PeerId))
                peer.UpdatePeerId (handshake.PeerId);

            // If this is a hybrid torrent, and the other peer announced with the v1 hash *and* set the bit which indicates
            // they can upgrade to a V2 connection, respond with the V2 hash to upgrade the connection to V2 mode.
            var infoHash = handshake.SupportsUpgradeToV2 && manager.InfoHashes.IsHybrid ? manager.InfoHashes.V2! : manager.InfoHashes.Expand (handshake.InfoHash);

            // Create the peerid now that everything is established.
            var id = new PeerId (peer, connection, new BitField (manager.Bitfield.Length), infoHash, encryptor: encryptor, decryptor: decryptor, new Software (handshake.PeerId));

            // If the peer id's don't match, dump the connection. This is due to peers faking usually
            if (!id.Peer.Info.PeerId.Equals (handshake.PeerId)) {
                if (manager.Settings.RequirePeerIdToMatch) {
                    // Several prominent clients randomise peer ids (at the least, everything based on libtorrent)
                    // so closing connections when the peer id does not match risks blocking compatibility with many
                    // clients. Additionally, MonoTorrent has long been configured to default to compact tracker responses
                    // so the odds of having the peer ID are slim.
                    logger.InfoFormatted (id.Connection, "HandShake.Handle - Invalid peerid. Expected '{0}' but received '{1}'", id.Peer.Info.PeerId, handshake.PeerId);
                    throw new TorrentException ("Supplied PeerID didn't match the one the tracker gave us");
                } else {
                    // We don't care about the mismatch for public torrents. uTorrent randomizes its PeerId, as do other clients.
                    id.Peer.UpdatePeerId (handshake.PeerId);
                }
            }
            // Copy over the capability bits
            id.SupportsFastPeer = handshake.SupportsFastPeer;
            id.SupportsLTMessages = handshake.SupportsExtendedMessaging;

            // reset the timers so the connection isn't closed early due to inactivity
            id.LastMessageReceived.Restart ();
            id.LastMessageSent.Restart ();


            // If they support fast peers, create their list of allowed pieces that they can request off me
            if (id.SupportsFastPeer && id.AddressBytes.Length > 0 && manager != null && manager.HasMetadata) {
                lock (AllowedFastHasher)
                    id.AmAllowedFastPieces = AllowedFastAlgorithm.Calculate (AllowedFastHasher, id.AddressBytes.Span, manager.InfoHashes, (uint) manager.Torrent!.PieceCount);
            }
            return id;
        }
        static readonly SHA1 AllowedFastHasher = SHA1.Create ();

        internal async void ReceiveMessagesAsync (IPeerConnection connection, IEncryption decryptor, RateLimiterGroup downloadLimiter, ConnectionMonitor monitor, TorrentManager torrentManager, PeerId id)
        {
            await MainLoop.SwitchToThreadpool ();

            Memory<byte> currentBuffer = default;

            Memory<byte> smallBuffer = default;
            ByteBufferPool.Releaser smallReleaser = default;

            Memory<byte> largeBuffer = default;
            ByteBufferPool.Releaser largeReleaser = default;
            ValueStopwatch stopwatch = ValueStopwatch.StartNew ();
            TimeSpan? receiveTime = null, handleTime = null;
            try {
                while (true) {
                    if (id.AmRequestingPiecesCount == 0) {
                        if (!largeBuffer.IsEmpty) {
                            largeReleaser.Dispose ();
                            largeReleaser = default;
                            largeBuffer = currentBuffer = default;
                        }
                        if (smallBuffer.IsEmpty) {
                            smallReleaser = NetworkIO.BufferPool.Rent (ByteBufferPool.SmallMessageBufferSize, out smallBuffer);
                            currentBuffer = smallBuffer;
                        }
                    } else {
                        if (!smallBuffer.IsEmpty) {
                            smallReleaser.Dispose ();
                            smallReleaser = default;
                            smallBuffer = currentBuffer = default;
                        }
                        if (largeBuffer.IsEmpty) {
                            largeReleaser = NetworkIO.BufferPool.Rent (ByteBufferPool.LargeMessageBufferSize, out largeBuffer);
                            currentBuffer = largeBuffer;
                        }
                    }

                    receiveTime = handleTime = null;
                    stopwatch.Restart ();
                    (PeerMessage message, PeerMessage.Releaser releaser) = await PeerIO.ReceiveMessageAsync (connection, decryptor, downloadLimiter, monitor, torrentManager.Monitor, torrentManager, currentBuffer).ConfigureAwait (false);
                    receiveTime = stopwatch.Elapsed;
                    stopwatch.Restart ();
                    HandleReceivedMessage (id, torrentManager, message, releaser);
                    handleTime = stopwatch.Elapsed;
                }
            } catch (Exception e) {
                logger.Error ($"Peer {id.Uri} receiver loop stopped due to error: {e}");
                await ClientEngine.MainLoop;
                CleanupSocket (torrentManager, id);
            } finally {
                smallReleaser.Dispose ();
                largeReleaser.Dispose ();
            }
        }

        static async void HandleReceivedMessage (PeerId id, TorrentManager torrentManager, PeerMessage message, PeerMessage.Releaser releaser = default)
        {
            await ClientEngine.MainLoop;

            if (!id.Disposed) {
                id.LastMessageReceived.Restart ();
                try {
                    torrentManager.Mode.HandleMessage (id, message, releaser);
                } catch (Exception ex) {
                    logger.Exception (ex, "Unexpected error handling a message from a peer");
                    torrentManager.Engine!.ConnectionManager.CleanupSocket (torrentManager, id);
                }
            } else {
                releaser.Dispose ();
            }
        }

        internal void CleanupSocket (TorrentManager manager, PeerId id)
        {
            // We might dispose the socket from an async send *and* an async receive call.
            if (id.Disposed)
                return;

            try {
                manager.PieceManager.CancelRequests (id);
                if (!id.AmChoking)
                    manager.UploadingTo--;
                if (manager.Peers.ConnectedPeers.Remove (id))
                    Interlocked.Decrement (ref openConnections);
                id.Peer.CleanedUpCount++;
                id.Peer.WaitUntilNextConnectionAttempt.Restart ();

                logger.Info (id.Connection, "Closing connection");
                // We can reuse this peer if the connection says so and it's not marked as inactive
                bool canReuse = (id.Connection.CanReconnect)
                    && !manager.InactivePeerManager.InactivePeerList.Contains (id.Peer.Info.ConnectionUri)
                    && !manager.Engine!.PeerId.Equals (id.Peer.Info.PeerId)
                    && Settings.GetConnectionRetryDelay (id.Peer.FailedConnectionAttempts).HasValue;

                manager.Peers.ActivePeers.Remove (id.Peer);

                // If we get our own details, this check makes sure we don't try connecting to ourselves again
                if (canReuse && !IsSelf (id.Peer.Info.PeerId)) {
                    if (!manager.Peers.AvailablePeers.Contains (id.Peer) && id.Peer.CleanedUpCount < 5)
<<<<<<< HEAD
                        manager.Peers.AvailablePeers.Insert (0, id.Peer);
                    else if (!manager.Peers.IsBanned (id.Peer) && id.Peer.CleanedUpCount >= 5) {
                        logger.Debug ($"banned {id.Peer.Info.ConnectionUri} as we had to disconnect from it 5 times");
                        manager.Peers.Ban (id.Peer);
                    }
=======
                        manager.Peers.AvailablePeers.Add (id.Peer);
                    else if (id.Peer.CleanedUpCount >= 5)
                        BannedPeerIPAddresses.Add (id.Peer.Info.ConnectionUri.Host);
>>>>>>> 9e98a44c
                }
            } catch (Exception ex) {
                logger.Exception (ex, "An unexpected error occured cleaning up a connection");
            } finally {
                id.Dispose ();
            }
            try {
                manager.Mode.HandlePeerDisconnected (id);
            } catch (Exception ex) {
                logger.Exception (ex, "An unexpected error occured calling HandlePeerDisconnected");
            }
        }

        bool IsSelf (BEncodedString peerId)
        {
            lock (LocalPeerIds)
                return LocalPeerIds.ContainsKey (peerId);
        }

        /// <summary>
        /// Cancel all pending connection attempts which have exceeded <see cref="EngineSettings.ConnectionTimeout"/>
        /// </summary>
        internal void CancelPendingConnects ()
        {
            CancelPendingConnects (null);
        }

        /// <summary>
        /// Cancel all pending connection for the given <see cref="TorrentManager"/>, or which have exceeded <see cref="EngineSettings.ConnectionTimeout"/>
        /// </summary>
        internal void CancelPendingConnects (TorrentManager? manager)
        {
            foreach (AsyncConnectState pending in PendingConnects)
                if (pending.Manager == manager || pending.Timer.Elapsed > Settings.ConnectionTimeout)
                    pending.Connection.Dispose ();
        }

        /// <summary>
        /// This method is called when the ClientEngine recieves a valid incoming connection
        /// </summary>
        /// <param name="manager">The torrent which the peer is associated with.</param>
        /// <param name="id">The peer who just conencted</param>
        internal async ReusableTask<bool> IncomingConnectionAcceptedAsync (TorrentManager manager, PeerId id)
        {
            try {
                bool maxAlreadyOpen = OpenConnections >= Settings.MaximumConnections
                    || manager.OpenConnections >= manager.Settings.MaximumConnections;

<<<<<<< HEAD
                if (IsSelf (id.Peer.Info.PeerId)) {
                    logger.Trace ("Connected to self - disconnecting");
                    CleanupSocket (manager, id);
                    return false;
                }
=======
>>>>>>> 9e98a44c
                if (manager.Peers.ActivePeers.Contains (id.Peer)) {
                    logger.Debug ($"{id.Connection}: Already connected to peer");
                    id.Connection.Dispose ();
                    return false;
                }
                if (maxAlreadyOpen) {
                    logger.Debug ("Connected to too many peers - disconnecting");
                    CleanupSocket (manager, id);
                    return false;
                }
                if (ShouldBanPeer (id.Peer.Info, AttemptConnectionStage.HandshakeComplete)) {
                    logger.Info (id.Connection, "Peer was banned");
                    CleanupSocket (manager, id);
                    return false;
                }


                // Send our handshake first, then decide if we've connected to ourselves or not.
                var handshake = new HandshakeMessage (id.ExpectedInfoHash.Truncate (), LocalPeerId, Constants.ProtocolStringV100);
                await PeerIO.SendMessageAsync (id.Connection, id.Encryptor, handshake, manager.UploadLimiters, id.Monitor, manager.Monitor);

                if (LocalPeerId.Equals (id.PeerID)) {
                    logger.Info ("Connected to self - disconnecting");
                    CleanupSocket (manager, id);
                    return false;
                }

                // Add the PeerId to the lists *before* doing anything asynchronous. This ensures that
                // all PeerIds are tracked in 'ConnectedPeers' as soon as they're created.
                logger.Info (id.Connection, "Incoming connection fully accepted");
                manager.Peers.AvailablePeers.Remove (id.Peer);
                manager.Peers.ActivePeers.Add (id.Peer);
                manager.Peers.ConnectedPeers.Add (id);
                Interlocked.Increment (ref openConnections);

                id.WhenConnected.Restart ();
                // Baseline the time the last block was received
                id.LastBlockReceived.Reset ();

                manager.Mode.HandlePeerConnected (id);
                id.MessageQueue.SetReady ();
                TryProcessQueue (manager, id);

                // We've sent our handshake so begin our looping to receive incoming message
                ReceiveMessagesAsync (id.Connection, id.Decryptor, manager.DownloadLimiters, id.Monitor, manager, id);
                logger.InfoFormatted ("Incoming connection fully accepted", id.Uri);
                return true;
            } catch (Exception ex) {
                logger.Exception (ex, "Error handling incoming connection");
                CleanupSocket (manager, id);
                return false;
            }
        }

        /// <summary>
        ///
        /// </summary>
        /// <param name="manager">The torrent which the peer is associated with.</param>
        /// <param name="id">The peer whose message queue you want to start processing</param>
        internal async void TryProcessQueue (TorrentManager manager, PeerId id)
        {
            if (!id.MessageQueue.BeginProcessing ())
                return;

            await MainLoop.SwitchToThreadpool ();

            ByteBufferPool.Releaser socketMemoryReleaser = default;
            Memory<byte> socketMemory = default;

            try {
                while (id.MessageQueue.TryDequeue (out PeerMessage? msg, out PeerMessage.Releaser msgReleaser)) {
                    using var autorelease = msgReleaser;

                    if (socketMemory.IsEmpty || socketMemory.Length < msg.ByteLength) {
                        socketMemoryReleaser.Dispose ();
                        socketMemoryReleaser = NetworkIO.BufferPool.Rent (msg.ByteLength, out socketMemory);
                    }

                    var buffer = socketMemory.Slice (0, msg.ByteLength);
                    if (msg is PieceMessage pm) {
                        if (!manager.Bitfield[pm.PieceIndex]) {
                            if (id.SupportsFastPeer) {
                                var reject = new RejectRequestMessage (pm);
                                logger.Debug ($"Rejected {pm.PieceIndex} to {id.Uri} because we don't have it");
                                await PeerIO.SendMessageAsync (id.Connection, id.Encryptor, reject, manager.UploadLimiters, id.Monitor, manager.Monitor, buffer).ConfigureAwait (false);
                            } else {
                                var bitfieldUpdate = new BitfieldMessage (manager.Bitfield);
                                logger.Debug ($"Rejected {pm.PieceIndex} to {id.Uri} because we don't have it. Will send the bitfield.");
                                await PeerIO.SendMessageAsync (id.Connection, id.Encryptor, bitfieldUpdate, manager.UploadLimiters, id.Monitor, manager.Monitor, buffer).ConfigureAwait (false);
                            }
                            continue;
                        }

                        pm.SetData ((default, buffer.Slice (buffer.Length - pm.RequestLength)));
                        try {
                            var request = new BlockInfo (pm.PieceIndex, pm.StartOffset, pm.RequestLength);
                            await BlockReader.ReadAsync (manager, request, pm.Data).ConfigureAwait (false);
                        } catch (Exception ex) {
                            await ClientEngine.MainLoop;
                            manager.TrySetError (Reason.ReadFailure, ex);
                            return;
                        }
                        Interlocked.Increment (ref id.piecesSent);
                    }

                    await PeerIO.SendMessageAsync (id.Connection, id.Encryptor, msg, manager.UploadLimiters, id.Monitor, manager.Monitor, buffer).ConfigureAwait (false);
                    if (msg is PieceMessage)
                        Interlocked.Decrement (ref id.isRequestingPiecesCount);

                    id.LastMessageSent.Restart ();
                }
            } catch (Exception e) {
                logger.InfoFormatted ("Peer {0} queue processing stopped due to error: {1}", id.Uri, e);
                await ClientEngine.MainLoop;
                CleanupSocket (manager, id);
            } finally {
                socketMemoryReleaser.Dispose ();
            }
        }


        internal bool ShouldBanPeer (PeerInfo peer, AttemptConnectionStage stage)
        {
            if (BannedPeerIPAddresses.Count > 0 && BannedPeerIPAddresses.Contains (peer.ConnectionUri.Host))
                return true;

            if (BanPeer == null)
                return false;

            var e = new AttemptConnectionEventArgs (peer, stage);
            BanPeer (this, e);
            if (e.BanPeer)
                BannedPeerIPAddresses.Add (peer.ConnectionUri.Host);
            return e.BanPeer;
        }

        static readonly Comparison<TorrentManager> ActiveConnectionsComparer = (left, right)
            => (left.Peers.ConnectedPeers.Count + left.Peers.ConnectingToPeers.Count).CompareTo (right.Peers.ConnectedPeers.Count + right.Peers.ConnectingToPeers.Count);

        internal void TryConnect ()
        {
            // If we have already reached our max connections globally, don't try to connect to a new peer
            while (OpenConnections <= Settings.MaximumConnections && PendingConnects.Count <= MaxHalfOpenConnections) {
                Torrents.Sort (ActiveConnectionsComparer);

                bool connected = false;
                for (int i = 0; i < Torrents.Count; i++) {
                    // If we successfully connect, then break out of this loop and restart our
                    // connection process from the first node in the list again.
                    if (TryConnect (Torrents[i])) {
                        connected = true;
                        break;
                    }
                }

                // If we failed to connect to anyone after walking the entire list, give up for now.
                if (!connected)
                    break;
            }
        }

        static readonly TimeSpan minimumTimeBetweenOpportunisticUnbans = TimeSpan.FromSeconds (30);
        bool TryConnect (TorrentManager manager)
        {
            int i;
            // If the torrent isn't active, don't connect to a peer for it
            if (!manager.Mode.CanAcceptConnections)
                return false;

            // If we have reached the max peers allowed for this torrent, don't connect to a new peer for this torrent
            if ((manager.Peers.ConnectedPeers.Count + manager.Peers.ConnectingToPeers.Count) >= manager.Settings.MaximumConnections)
                return false;

            // If we are not seeding, we can connect to anyone. If we are seeding, we should only connect to a peer
            // if they are not a seeder.
            for (i = 0; i < manager.Peers.AvailablePeers.Count; i++)
                if (manager.Mode.ShouldConnect (manager.Peers.AvailablePeers[i]))
                    break;

            // If this is true, there were no peers in the available list to connect to.
            if (i == manager.Peers.AvailablePeers.Count) {
                if (manager.Peers.ConnectedPeers.Count == 0) {
                    var canUnban = manager.Peers.BannedPeers.FirstOrDefault (p => p.BannedAt.Elapsed > minimumTimeBetweenOpportunisticUnbans
                                                                               && manager.Mode.ShouldConnect (p.Peer));
                    if (canUnban.Peer is not null) {
                        logger.Debug ($"Unbanning {canUnban.Peer.Info.ConnectionUri} we don't have any other peers to connect to");
                        manager.Peers.Unban (canUnban.Peer);
                    }
                }
                return false;
            }

            // Remove the peer from the lists so we can start connecting to him
            Peer peer = manager.Peers.AvailablePeers[i];
            manager.Peers.AvailablePeers.RemoveAt (i);

            if (ShouldBanPeer (peer.Info, AttemptConnectionStage.BeforeConnectionEstablished))
                return false;

            // Connect to the peer
            logger.InfoFormatted ("Trying to connect to {0}", peer.Info.ConnectionUri);
            ConnectToPeer (manager, peer);
            return true;
        }
    }
}<|MERGE_RESOLUTION|>--- conflicted
+++ resolved
@@ -30,11 +30,8 @@
 using System;
 using System.Collections.Generic;
 using System.Diagnostics.CodeAnalysis;
-<<<<<<< HEAD
 using System.Linq;
-=======
 using System.Security.Cryptography;
->>>>>>> 9e98a44c
 using System.Threading;
 
 using MonoTorrent.BEncoding;
@@ -85,13 +82,9 @@
 
         internal int openConnections;
 
-<<<<<<< HEAD
+        HashSet<string> BannedPeerIPAddresses = new HashSet<string> ();
+
         internal IBlockReader BlockReader { get; }
-=======
-        HashSet<string> BannedPeerIPAddresses = new HashSet<string> ();
-
-        internal DiskManager DiskManager { get; }
->>>>>>> 9e98a44c
 
         Factories Factories { get; }
 
@@ -243,7 +236,8 @@
             // Otherwise, if this fails we should probably retry with a different encryption type.
             try {
                 return await ProcessNewOutgoingConnection (manager, peer, connection, allowedEncryption);
-            } catch {
+            } catch (Exception e) {
+                logger.Error ($"Unable to connect to {connection.Uri}: {e.Message}");
                 return ConnectionFailureReason.Unknown;
             }
         }
@@ -255,30 +249,18 @@
 
         internal async ReusableTask<ConnectionFailureReason?> ProcessNewOutgoingConnection (TorrentManager manager, Peer peer, IPeerConnection connection, IList<EncryptionType> allowedEncryption)
         {
-<<<<<<< HEAD
-            // If we have too many open connections, close the connection
-            if (OpenConnections > Settings.MaximumConnections) {
-                CleanupSocket (manager, id);
-                return;
-            }
-
-            BEncodedString connectAs = await Factories.CreateTemporaryLocalPeerIdAsync (manager, LocalPeerId, id.PeerID, id.ExpectedInfoHash, id.Uri);
-            if (connectAs is null || connectAs.Span.Length != 20) {
+            BEncodedString connectAs = await Factories.CreateTemporaryLocalPeerIdAsync (manager, LocalPeerId, peer.Info.PeerId, manager.InfoHashes.V1OrV2, connection.Uri);
+            if ((connectAs is null || connectAs.Span.Length != 20) && connectAs != LocalPeerId) {
                 logger.Exception (
                     new ArgumentException ("Peer ID must be exactly 20 bytes long", paramName: "temporaryLocalPeerId"),
                     "Generated temporary peer ID was not 20 bytes long");
-                CleanupSocket (manager, id);
-                return;
+                return ConnectionFailureReason.Unknown;
             }
             if (!LocalPeerId.Equals (connectAs))
                 lock (LocalPeerIds)
                     LocalPeerIds[connectAs] = LocalPeerIds.TryGetValue (connectAs, out int repeats) ? repeats + 1 : 1;
 
-            manager.Peers.ActivePeers.Add (id.Peer);
-            manager.Peers.ConnectedPeers.Add (id);
-=======
             var bitfield = new BitField (manager.Bitfield.Length);
->>>>>>> 9e98a44c
             Interlocked.Increment (ref openConnections);
 
             IEncryption decryptor;
@@ -291,38 +273,7 @@
                 var canUpgradeToV2 = manager.InfoHashes.IsHybrid;
 
                 // Create a handshake message to send to the peer
-<<<<<<< HEAD
-                var handshake = new HandshakeMessage (id.ExpectedInfoHash.Truncate (), connectAs, Constants.ProtocolStringV100);
-                logger.InfoFormatted (id.Connection, "[outgoing] Sending handshake message with peer id '{0}'", connectAs);
-
-                var preferredEncryption = EncryptionTypes.GetPreferredEncryption (id.Peer.AllowedEncryption, Settings.AllowedEncryption);
-                if (preferredEncryption.Count == 0)
-                    throw new NotSupportedException ("The peer and the engine do not agree on any encryption methods");
-                EncryptorFactory.EncryptorResult result = await EncryptorFactory.CheckOutgoingConnectionAsync (id.Connection, preferredEncryption, id.ExpectedInfoHash.Truncate (), handshake, manager.Engine!.Factories);
-                id.Decryptor = result.Decryptor;
-                id.Encryptor = result.Encryptor;
-            } catch {
-                if (!LocalPeerId.Equals (connectAs))
-                    lock (LocalPeerIds)
-                        LocalPeerIds[connectAs] = LocalPeerIds[connectAs] - 1;
-
-                // If an exception is thrown it's because we tried to establish an encrypted connection and something went wrong
-                if (id.Peer.AllowedEncryption.Contains (EncryptionType.PlainText))
-                    id.Peer.AllowedEncryption = EncryptionTypes.PlainText;
-                else
-                    id.Peer.AllowedEncryption = EncryptionTypes.None;
-
-                manager.RaiseConnectionAttemptFailed (new ConnectionAttemptFailedEventArgs (id.Peer.Info, ConnectionFailureReason.EncryptionNegiotiationFailed, manager));
-                CleanupSocket (manager, id);
-
-                // CleanupSocket will contain the peer only if AllowedEncryption is not set to None. If
-                // the peer was re-added, then we should try to reconnect to it immediately to try an
-                // unencrypted connection.
-                if (manager.Peers.AvailablePeers.Remove (id.Peer))
-                    ConnectToPeer (manager, id.Peer);
-                return;
-=======
-                handshake = new HandshakeMessage (manager.InfoHashes.V1OrV2.Truncate (), LocalPeerId, Constants.ProtocolStringV100, enableFastPeer: true, enableExtended: true, supportsUpgradeToV2: canUpgradeToV2);
+                handshake = new HandshakeMessage (manager.InfoHashes.V1OrV2.Truncate (), connectAs, Constants.ProtocolStringV100, enableFastPeer: true, enableExtended: true, supportsUpgradeToV2: canUpgradeToV2);
                 logger.InfoFormatted (connection, "Sending handshake message with peer id '{0}'", LocalPeerId);
 
                 EncryptorFactory.EncryptorResult result = await EncryptorFactory.CheckOutgoingConnectionAsync (connection, allowedEncryption, manager.InfoHashes.V1OrV2.Truncate (), handshake, Factories, Settings.ConnectionTimeout);
@@ -332,45 +283,24 @@
                 // If plaintext encryption is used, we need to *receive* the remote handshake before we can confirm
                 // that negotiation has completed successfully.
                 handshake = await PeerIO.ReceiveHandshakeAsync (connection, decryptor);
+                logger.InfoFormatted(connection, "[outgoing] Received handshake message with peer id '{0}'", handshake.PeerId);
+                if (!await ConnectionGate.TryAcceptHandshakeAsync(LocalPeerId, peer.Info, connection, manager.InfoHashes.V1OrV2))
+                {
+                    logger.InfoFormatted(connection, "[outgoing] Handshake with peer_id '{0}' rejected by the connection gate", peer.Info.PeerId);
+                    throw new TorrentException("Handshake rejected by the connection gate");
+                }
                 if (handshake.ProtocolString != Constants.ProtocolStringV100)
                     logger.Info (connection, "Received handshake but protocol was unsupported");
             } catch {
+                if (!LocalPeerId.Equals(connectAs))
+                    lock (LocalPeerIds)
+                        LocalPeerIds[connectAs] = LocalPeerIds[connectAs] - 1;
                 logger.Info (connection, "Could not receive a handshake from the peer");
                 return ConnectionFailureReason.EncryptionNegiotiationFailed;
->>>>>>> 9e98a44c
             }
 
             PeerId id;
             try {
-<<<<<<< HEAD
-                // Receive their handshake
-                HandshakeMessage handshake = await PeerIO.ReceiveHandshakeAsync (id.Connection, id.Decryptor);
-                logger.InfoFormatted (id.Connection, "[outgoing] Received handshake message with peer id '{0}'", handshake.PeerId);
-                manager.Mode.HandleMessage (id, handshake, default);
-
-                if (!await ConnectionGate.TryAcceptHandshakeAsync (LocalPeerId, id.Peer.Info, id.Connection, manager.InfoHashes.V1OrV2)) {
-                    logger.InfoFormatted (id.Connection, "[outgoing] Handshake with peer_id '{0}' rejected by the connection gate", id.PeerID);
-                    throw new TorrentException ("Handshake rejected by the connection gate");
-                }
-            } catch {
-                if (!LocalPeerId.Equals (connectAs))
-                    lock (LocalPeerIds)
-                        LocalPeerIds[connectAs] = LocalPeerIds[connectAs] - 1;
-
-                // If we choose plaintext and it resulted in the connection being closed, remove it from the list.
-                id.Peer.AllowedEncryption = EncryptionTypes.Remove (id.Peer.AllowedEncryption, id.EncryptionType);
-
-                manager.RaiseConnectionAttemptFailed (new ConnectionAttemptFailedEventArgs (id.Peer.Info, ConnectionFailureReason.HandshakeFailed, manager));
-                CleanupSocket (manager, id);
-
-                // CleanupSocket will contain the peer only if AllowedEncryption is not set to None. If
-                // the peer was re-added, then we should try to reconnect to it immediately to try an
-                // encrypted connection, assuming the previous connection was unencrypted and it failed.
-                if (manager.Peers.AvailablePeers.Remove (id.Peer))
-                    ConnectToPeer (manager, id.Peer);
-
-                return;
-=======
                 // Receive their handshake. NOTE: For hybrid torrents the standard is to send the V1 infohash
                 // and if the peer responds with the V2 infohash, treat the connection as a V2 connection. The
                 // biggest (only?) difference is that it means we can request the merkle tree layer hashes from
@@ -378,7 +308,7 @@
                 id = CreatePeerIdFromHandshake (handshake, peer, connection, manager, encryptor: encryptor, decryptor: decryptor);
                 logger.InfoFormatted (id.Connection, "Received handshake message with peer id '{0}'", handshake.PeerId);
 
-                if (LocalPeerId.Equals (handshake.PeerId))
+                if (IsSelf (handshake.PeerId))
                     return ConnectionFailureReason.ConnectedToSelf;
 
                 // CreatePeerIdFromHandshake files in the peerid, which is important context for whether or not
@@ -386,8 +316,10 @@
                 if (ShouldBanPeer (peer.Info, AttemptConnectionStage.HandshakeComplete))
                     return ConnectionFailureReason.Banned;
             } catch {
+                if (!LocalPeerId.Equals(connectAs))
+                    lock (LocalPeerIds)
+                        LocalPeerIds[connectAs] = LocalPeerIds[connectAs] - 1;
                 return ConnectionFailureReason.HandshakeFailed;
->>>>>>> 9e98a44c
             }
 
             if (!LocalPeerId.Equals (connectAs))
@@ -574,18 +506,13 @@
 
                 // If we get our own details, this check makes sure we don't try connecting to ourselves again
                 if (canReuse && !IsSelf (id.Peer.Info.PeerId)) {
-                    if (!manager.Peers.AvailablePeers.Contains (id.Peer) && id.Peer.CleanedUpCount < 5)
-<<<<<<< HEAD
-                        manager.Peers.AvailablePeers.Insert (0, id.Peer);
-                    else if (!manager.Peers.IsBanned (id.Peer) && id.Peer.CleanedUpCount >= 5) {
-                        logger.Debug ($"banned {id.Peer.Info.ConnectionUri} as we had to disconnect from it 5 times");
-                        manager.Peers.Ban (id.Peer);
+                    if (!manager.Peers.AvailablePeers.Contains(id.Peer) && id.Peer.CleanedUpCount < 5)
+                        manager.Peers.AvailablePeers.Add(id.Peer);
+                    else if (id.Peer.CleanedUpCount >= 5)
+                    {
+                        logger.Debug($"banned {id.Peer.Info.ConnectionUri.Host} as we had to disconnect from it 5 times");
+                        BannedPeerIPAddresses.Add(id.Peer.Info.ConnectionUri.Host);
                     }
-=======
-                        manager.Peers.AvailablePeers.Add (id.Peer);
-                    else if (id.Peer.CleanedUpCount >= 5)
-                        BannedPeerIPAddresses.Add (id.Peer.Info.ConnectionUri.Host);
->>>>>>> 9e98a44c
                 }
             } catch (Exception ex) {
                 logger.Exception (ex, "An unexpected error occured cleaning up a connection");
@@ -634,14 +561,6 @@
                 bool maxAlreadyOpen = OpenConnections >= Settings.MaximumConnections
                     || manager.OpenConnections >= manager.Settings.MaximumConnections;
 
-<<<<<<< HEAD
-                if (IsSelf (id.Peer.Info.PeerId)) {
-                    logger.Trace ("Connected to self - disconnecting");
-                    CleanupSocket (manager, id);
-                    return false;
-                }
-=======
->>>>>>> 9e98a44c
                 if (manager.Peers.ActivePeers.Contains (id.Peer)) {
                     logger.Debug ($"{id.Connection}: Already connected to peer");
                     id.Connection.Dispose ();
@@ -804,6 +723,7 @@
         }
 
         static readonly TimeSpan minimumTimeBetweenOpportunisticUnbans = TimeSpan.FromSeconds (30);
+        DateTimeOffset lastUnban = DateTimeOffset.UtcNow;
         bool TryConnect (TorrentManager manager)
         {
             int i;
@@ -823,12 +743,14 @@
 
             // If this is true, there were no peers in the available list to connect to.
             if (i == manager.Peers.AvailablePeers.Count) {
-                if (manager.Peers.ConnectedPeers.Count == 0) {
-                    var canUnban = manager.Peers.BannedPeers.FirstOrDefault (p => p.BannedAt.Elapsed > minimumTimeBetweenOpportunisticUnbans
-                                                                               && manager.Mode.ShouldConnect (p.Peer));
-                    if (canUnban.Peer is not null) {
-                        logger.Debug ($"Unbanning {canUnban.Peer.Info.ConnectionUri} we don't have any other peers to connect to");
-                        manager.Peers.Unban (canUnban.Peer);
+                if (manager.Peers.ConnectedPeers.Count == 0
+                    && lastUnban - DateTimeOffset.UtcNow > minimumTimeBetweenOpportunisticUnbans) {
+                    var banlist = BannedPeerIPAddresses.ToArray ();
+                    if (banlist.Length > 0) {
+                        int index = new Random ().Next (banlist.Length);
+                        string unban =  banlist[index];
+                        logger.Debug ($"Unbanning {unban}: we don't have any other peers to connect to");
+                        BannedPeerIPAddresses.Remove (unban);
                     }
                 }
                 return false;

--- conflicted
+++ resolved
@@ -1,21 +1,17 @@
 ﻿<Project Sdk="Microsoft.NET.Sdk">
 
   <PropertyGroup>
-    <TargetFrameworks>net6.0;net5.0;netcoreapp3.0;netstandard2.1;netstandard2.0;net472</TargetFrameworks>
+    <TargetFrameworks>net6.0;netstandard2.1;netstandard2.0</TargetFrameworks>
   </PropertyGroup>
 
   <PropertyGroup>
     <UseBitOps>true</UseBitOps>
     <UseIListExtensions>true</UseIListExtensions>
     <UseMemoryExtensions>true</UseMemoryExtensions>
-<<<<<<< HEAD
-    <TargetFrameworks>net6.0;netstandard2.1;netstandard2.0</TargetFrameworks>
-=======
     <UseNullabilityHelpers>true</UseNullabilityHelpers>
     <UseSimpleSpinLock>true</UseSimpleSpinLock>
     <UseTorrentFileExtensions>true</UseTorrentFileExtensions>
     <UseValueStopWatch>true</UseValueStopWatch>
->>>>>>> 9e98a44c
   </PropertyGroup>
 
   <ItemGroup>
@@ -27,9 +23,4 @@
     <ProjectReference Include="..\MonoTorrent.BEncoding\MonoTorrent.BEncoding.csproj" />
   </ItemGroup>
 
-  <ItemGroup Condition="$(TargetFramework) == 'net472'">
-    <Reference Include="System.Web" />
-    <Reference Include="System.Net.Http" />
-  </ItemGroup>
-
 </Project>
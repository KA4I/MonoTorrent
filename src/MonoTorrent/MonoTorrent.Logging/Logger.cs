--- conflicted
+++ resolved
@@ -39,13 +39,8 @@
     {
         public string Name { get; }
 
-<<<<<<< HEAD
-        public static ILogger Create (string name)
-            => Factory?.Invoke (name) ?? NullLogger.Instance;
-=======
         public Logger(string name)
             => Name = name;
->>>>>>> 9e98a44c
 
         public void Debug (string message)
         {

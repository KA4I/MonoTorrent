--- conflicted
+++ resolved
@@ -96,16 +96,11 @@
             await new ThreadSwitcher ();
             AnnounceResponse? announceResponse = null;
 
-<<<<<<< HEAD
-            var client = ClientCreator (AddressFamily);
-            foreach (var infoHash in new[] { parameters.InfoHashes.V1!, parameters.InfoHashes.V2! }.Where (t => t != null)) {
-=======
             using var client = ClientCreator (AddressFamily);
             foreach (var infoHash in new[] { parameters.InfoHashes.V1, parameters.InfoHashes.V2 }) {
                 if (infoHash is null)
                     continue;
 
->>>>>>> 9e98a44c
                 Uri announceString = CreateAnnounceString (parameters, infoHash);
                 HttpResponseMessage response;
 
